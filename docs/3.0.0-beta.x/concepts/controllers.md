--- conflicted
+++ resolved
@@ -175,11 +175,7 @@
         files,
       });
     } else {
-<<<<<<< HEAD
-      entity = await strapi.services.restaurant.update(ctx.params, ctx.request.body);
-=======
       entity = await strapi.services.restaurant.update({ id }, ctx.request.body);
->>>>>>> 3a42a491
     }
 
     return sanitizeEntity(entity, { model: strapi.models.restaurant });
