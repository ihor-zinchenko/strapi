# GraphQL

::: warning
This feature requires the GraphQL plugin (not installed by default).
:::

## Usage

To get started with GraphQL in your app, please install the plugin first. To do that, open your terminal and run the following command:

```
strapi install graphql
```

Then, start your app and open your browser at [http://localhost:1337/graphql](http://localhost:1337/graphql). You should see the interface (GraphQL Playground) that will help you to write GraphQL query to explore your data.

> Install the [ModHeader](https://chrome.google.com/webstore/detail/modheader/idgpnmonknjnojddfkpgkljpfnnfcklj/related) extension to set the `Authorization` header in your request

## Configurations

By default, the [Shadow CRUD](#shadow-crud) feature is enabled and the GraphQL is set to `/graphql`. You can edit these configurations in the following files.

**Path —** `./plugins/graphql/config/settings.json`.

```
{
  "endpoint": "/graphql",
  "shadowCRUD": true,
  "depthLimit": 7
}
```

### Query API

In the section, we assume that the [Shadow CRUD](#shadow-crud) feature is enabled. For each model, the plugin auto-generates queries and mutations which just fit to your needs.

##### Fetch a single entry

- `id`: String

```
query {
  user(id: "5aafe871ad624b7380d7a224") {
    username
    email
  }
}
```

##### Fetch multiple entries

```
query {
  users {
    username
    email
  }
}
```

##### Create a new entry

- `input`: Object
  - `data`: Object — Values to insert

```
mutation {
  createUser(input: {
    data: {
      username: "John",
      email: "john@doe.com"
    }
  }) {
    user {
      username
      email
    }
  }
}
```

The implementation of the mutations also supports relational attributes. For example, you can create a new `User` and attach many `Post` to it by writing your query like this:

```
mutation {
  createUser(input: {
    data: {
      username: "John",
      email: "john@doe.com",
      posts: ["5b51e3949db573a586ad22de", "5b5b26619b0820c1c2fb79c9"]
    }
  }) {
    user {
      username
      email
      posts {
        title
        content
        publishedAt
      }
    }
  }
}
```

##### Update an existing entry

- `input`: Object
  - `where`: Object - Entry's ID to update
  - `data`: Object — Values to update

```
mutation {
  updateUser(input: {
    where: {
      id: "5b28f1747c739e4afb48605c"
    },
    data: {
      username: "John",
      email: "john@doe.com"
    }
  }) {
    user {
      username
      email
    }
  }
}
```

You can also update relational attributes by passing an ID or an array of IDs (depending of the relationship).

```
mutation {
  updatePost(input: {
    where: {
      id: "5b5b27f8164f75c29c728110"
    },
    data: {
      author: "5b51e3949db573a586ad22de" // User ID
    }
  }) {
    post {
      author {
        username
        email
      }
    }
  }
}
```

##### Delete an entry

- `input`: Object
  - `where`: Object - Entry's ID to delete

```
mutation {
  deleteUser(input: {
    where: {
      id: "5b28f1747c739e4afb48605c"
    }
  }) {
    user {
      username
      email
    }
  }
}
```

**Filters**

You can also apply different parameters to the query to make more complex queries.

- `limit` (integer): Define the number of returned entries.
- `start` (integer): Define the amount of entries to skip.
- `sort` (string): Define how the data should be sorted.
- `where` (object): Define the filters to apply in the query.
  - `<field>`: Equals.
  - `<field>_ne`: Not equals.
  - `<field>_lt`: Lower than.
  - `<field>_lte`: Lower than or equal to.
  - `<field>_gt`: Greater than.
  - `<field>_gte`: Lower than or equal to.
  - `<field>_contains`: Contains.
  - `<field>_containss`: Contains sensitive.

Return the second decade of users which have an email that contains `@strapi.io` ordered by username.

```
query {
  users(limit: 10, start: 10, sort: "username:asc", where: {
    email_contains: "@strapi.io"
  }) {
    username
    email
  }
}
```

Return the users which have been created after the March, 19th 2018 4:21 pm.

```
query {
  users(where: {
    createdAt_gt: "2018-03-19 16:21:07.161Z"
  }) {
    username
    email
  }
}
```

## Shadow CRUD

To simplify and automate the build of the GraphQL schema, we introduced the Shadow CRUD feature. It automatically generates the type definition, queries, mutations and resolvers based on your models. The feature also lets you make complex query with many arguments such as `limit`, `sort`, `start` and `where`.

#### Example

If you've generated an API called `Post` using the CLI `strapi generate:api post` or the administration panel, your model looks like this:

**Path —** `./api/post/models/Post.settings.json`.

```
{
  "connection": "default",
  "options": {
    "timestamps": true
  },
  "attributes": {
    "title": {
      "type": "string"
    }
    "content": {
      "type": "text"
    },
    "published": {
      "type": "boolean"
    }
  }
}
```

The generated GraphQL type and queries will be:

```
// Post's Type definition
type Post {
  _id: String
  created_at: String
  updated_at: String
  title: String
  content: String
  published: Boolean
}

// Queries to retrieve one or multiple posts.
type Query {
  posts(sort: String, limit: Int, start: Int, where: JSON): [Post]
  post(id: String!): Post
}

// Mutations to create, update or delete a post.
type Mutation {
  createProduct(input: createProductInput): createProductPayload!
  updateProduct(input: updateProductInput): updateProductPayload!
  deleteProduct(input: deleteProductInput): deleteProductPayload!
}
```

The queries and mutations will use the generated controller's actions as resolvers. It means that the `posts` query will execute the `Post.find` action, the `post` query will use the `Post.findOne` action and the `createProduct` mutation will use the `Post.create` action, etc.

## Aggregation & Grouping

> This feature is only available on Mongoose ORM.

Strapi now supports Aggregation & Grouping.
Let's consider again the model mentioned above:

```
type Post {
  _id: ID
  createdAt: String
  updatedAt: String
  title: String
  content: String
  nb_likes: Int,
  published: Boolean
}
```

Strapi will generate automatically for you the following queries & types:

### Aggregation

```
type PostConnection {
  values: [Post]
  groupBy: PostGroupBy
  aggregate: PostAggregator
}

type PostGroupBy {
  _id: [PostConnection_id]
  createdAt: [PostConnectionCreatedAt]
  updatedAt: [PostConnectionUpdatedAt]
  title: [PostConnectionTitle]
  content: [PostConnectionContent]
  nb_likes: [PostConnectionNbLikes],
  published: [PostConnectionPublished]
}

type PostConnectionPublished {
  key: Boolean
  connection: PostConnection
}

type PostAggregator {
  count: Int
  sum: PostAggregatorSum
  avg: PostAggregatorAvg
  min: PostAggregatorMin
  max: PostAggregatorMax
}

type PostAggregatorAvg {
  nb_likes: Float
}

type PostAggregatorMin { // Same for max and sum
  nb_likes: Int
}

type Query {
  postsConnection(sort: String, limit: Int, start: Int, where: JSON): PostConnection
}
```

Getting the total count and the average likes of posts:

```
postsConnection {
  aggregate {
    count
    avg {
      nb_likes
    }
  }

}
```

Let's say we want to do the same query but for only published posts

```
postsConnection(where: { published: true }) {
  aggregate {
    count
    avg {
      nb_likes
    }
  }

}
```

Gettings the average likes of published and unpublished posts

```
postsConnection {
  groupBy {
    published: {
      key
      connection {
        aggregate {
          avg {
            nb_likes
          }
        }
      }
    }
  }
}
```

Result

```JSON
{
  data: {
    postsConnection: {
      groupBy: {
        published: [
          {
            key: true,
            connection: {
              aggregate: {
                avg {
                  nb_likes: 10
                }
              }
            }
          },
          {
            key: false,
            connection: {
              aggregate: {
                avg {
                  nb_likes: 0
                }
              }
            }
          }
        ]
      }
    }
  }
}
```

## Customise the GraphQL schema

If you want to define a new scalar, input or enum types, this section is for you. To do so, you will have to create a `schema.graphql` file. This file has to be placed into the config folder of each API `./api/*/config/schema.graphql` or plugin `./plugins/*/config/schema.graphql`.

**Structure —** `schema.graphql`.

```js
module.exports = {
  definition: ``,
  query: ``,
  type: {},
  resolver: {
    Query: {},
  },
};
```

- `definition` (string): let's you define new type, input, etc.
- `query` (string): where you add custom query.
- `mutation` (string): where you add custom mutation.
- `type` (object): allows you to add description, deprecated field or disable the [Shadow CRUD](#shadow-crud) feature on a specific type.
- `resolver` (object):
  - `Query` (object): let's you define custom resolver, policies for a query.
  - `Mutation` (object): let's you define custom resolver, policies for a mutation.

#### Example

Let say we are using the same previous `Post` model.

**Path —** `./api/post/config/schema.graphql`.

```js
module.exports = {
  definition: `
    enum PostStatusInput {
      draft
      reviewing
      reviewed
      published
      deleted
    }
  `,
  query: `
    postsByAuthor(id: ID, status: PostStatusInput, limit: Int): [Post]!
  `,
  mutation: `
    attachPostToAuthor(id: ID, authorID: ID): Post!
  `
  resolver: {
    Query: {
      post: {
        description: 'Return a single post',
        policy: ['plugins.users-permissions.isAuthenticated', 'isOwner'], // Apply the 'isAuthenticated' policy of the `Users & Permissions` plugin, then the 'isOwner' policy before executing the resolver.
      },
      posts: {
        description: 'Return a list of posts', // Add a description to the query.
        deprecated: 'This query should not be used anymore. Please consider using postsByAuthor instead.'
      },
      postsByAuthor: {
        description: 'Return the posts published by the author',
        resolver: 'Post.findByAuthor'
      },
      postsByTags: {
        description: 'Return the posts published by the author',
        resolverOf: 'Post.findByTags', // Will apply the same policy on the custom resolver than the controller's action `findByTags`.
        resolver: (obj, options, ctx) => {
          // ctx is the context of the Koa request.
          await strapi.controllers.posts.findByTags(ctx);

          return ctx.body.posts || `There is no post.`;
        }
      }
    },
    Mutation: {
      attachPostToAuthor: {
        description: 'Attach a post to an author',
        policy: ['plugins.users-permissions.isAuthenticated', 'isOwner'],
        resolver: 'Post.attachToAuthor'
      }
    }
  }
};
```

### Define a new type

Edit the `definition` attribute in one of the `schema.graphql` files of your project by using the GraphQL Type language string.

::: note
The easiest way is to create a new model using the CLI `strapi generate:model category --api post`, so you don't need to customise anything.
:::

```js
module.exports = {
  definition: `
    type Person {
      id: Int!
      firstname: String!
      lastname: String!
      age: Int
      children: [Person]
    }
  `,
};
```

To explore the data of the new type `Person`, you need to define a query and associate a resolver to this query.

```js
module.exports = {
  definition: `
    type Person {
      id: Int!
      firstname: String!
      lastname: String!
      age: Int
      children: [Person]
    }
  `,
  query: `
    person(id: Int!): Person
  `,
  type: {
    Person: {
      _description: 'The Person type description', // Set the description for the type itself.
      firstname: 'The firstname of the person',
      lastname: 'The lastname of the person',
      age: {
        description: 'The age of the person',
        deprecated: 'We are not using the age anymore, we can find it thanks to our powerful AI'
      },
      children: 'The children of the person'
    }
  }
  resolver: {
    Query: {
      person: {
        description: 'Return a single person',
        resolver: 'Person.findOne' // It will use the action `findOne` located in the `Person.js` controller*.
      }
    }
  }
};
```

> The resolver parameter also accepts an object as a value to target a controller located in a plugin.

```js
module.exports = {
  ...
  resolver: {
    Query: {
      person: {
        description: 'Return a single person',
        resolver: {
          plugin: 'users-permissions',
          handler: 'User.findOne' // It will use the action `findOne` located in the `Person.js` controller inside the plugin `Users & Permissions`.
        }
      }
    }
  }
};
```

### Add description and deprecated reason

One of the most powerful features of GraphQL is the auto-documentation of the schema. The GraphQL plugin allows you to add a description to a type, a field and a query. You can also deprecate a field or a query.

**Path —** `./api/post/models/Post.settings.json`.

```
{
  "connection": "default",
  "info": {
    "description": "The Post type description"
  },
  "options": {
    "timestamps": true
  },
  "attributes": {
    "title": {
      "type": "string",
      "description": "The title of the post",
      "deprecated": "We are not using the title anymore, it is auto-generated thanks to our powerful AI"
    },
    "content": {
      "type": "text",
      "description": "The content of the post."
    },
    "published": {
      "type": "boolean",
      "description": "Is the post published or not. Yes = true."
    }
  }
}
```

It might happens that you want to add a description to a query or deprecate it. To do that, you need to use the `schema.graphql` file.

> Remember: The `schema.graphql` file has to be placed into the config folder of each API `./api/*/config/schema.graphql` or plugin `./plugins/*/config/schema.graphql`.

**Path —** `./api/post/config/schema.graphql`.

```js
module.exports = {
  resolver: {
    Query: {
      posts: {
        description: 'Return a list of posts', // Add a description to the query.
        deprecated:
          'This query should not be used anymore. Please consider using postsByAuthor instead.', // Deprecate the query and explain the reason why.
      },
    },
    Mutation: {
      createPost: {
        description: 'Create a new post',
        deprecated: 'Please use the dashboard UI instead',
      },
    },
  },
};
```

### Execute a policy before a resolver

Sometimes a query needs to be only accessible to authenticated user. To handle this, Strapi provides a solid policy system. A policy is a function executed before the final action (the resolver). You can define an array of policy that will be executed in order.

```js
module.exports = {
  resolver: {
    Query: {
      posts: {
        description: 'Return a list of posts',
        policy: [
          'plugins.users-permissions.isAuthenticated',
          'isOwner',
          'global.logging',
        ],
      },
    },
    Mutation: {
      createPost: {
        description: 'Create a new post',
        policy: ['plugins.users-permissions.isAuthenticated', 'global.logging'],
      },
    },
  },
};
```

In this example, the policy `isAuthenticated` located in `./plugins/users-permissions/config/policies/isAuthenticated.js` will be executed first. Then, the `isOwner` policy located in the `Post` API `./api/post/config/policies/isOwner.js`. Next, it will execute the `logging` policy located in `./config/policies/logging.js`. Finally, the resolver will be executed.

<<<<<<< HEAD:docs/3.x.x/guides/graphql.md
::: note
There is no custom resolver in that case, so it will execute the default resolver (Post.find) provided by the Shadow CRUD feature.
:::
=======
The same process is applied to the `createPost` mutation.

> Note: There is no custom resolver in that case, so it will execute the default resolver (Post.find) provided by the Shadow CRUD feature.
>>>>>>> 5705158a4368b144541493e08570ce0e93734ed8:docs/3.x.x/en/guides/graphql.md

### Link a query or mutation to a controller action

By default, the plugin will execute the actions located in the controllers that has been generated via the Content-Type Builder plugin or the CLI. For example, the query `posts` is going to execute the logic inside the `find` action in the `Post.js` controller. It might happens that you want to execute another action or a custom logic for one of your query.

```js
module.exports = {
  resolver: {
    Query: {
      posts: {
        description: 'Return a list of posts by author',
        resolver: 'Post.findByAuthor',
      },
    },
    Mutation: {
      createPost: {
        description: 'Create a new post',
        resolver: 'Post.customCreate',
      },
    },
  },
};
```

In this example, it will execute the `findByAuthor` action of the `Post` controller. It also means that the resolver will apply on the `posts` query the permissions defined on the `findByAuthor` action (through the administration panel).

::: note
The `obj` parameter is available via `ctx.params` and the `options` are available via `ctx.query` in the controller's action.
:::

The same process is also applied for the `createPost` mutation. It will execute the `customCreate` action of the `Post` controller.

> Note: The `where` parameter is available via `ctx.params` and the `data` are available via `ctx.request.body` in the controller's action.

### Define a custom resolver

```js
module.exports = {
  resolver: {
    Query: {
      posts: {
        description: 'Return a list of posts by author',
        resolver: (obj, options, { context }) => {
          // You can return a raw JSON object or a promise.

          return [{
            title: 'My first blog post',
            content: 'Whatever you want...'
          }];
        }
      }
    },
    Mutation: {
      updatePost: {
        description: 'Update an existing post',
        resolver: (obj, options, { context }) => {
          // The `where` and `data` parameters passed as arguments
          // of the GraphQL mutation are available via the `context` object.
          const where = context.params;
          const data = context.request.body;

          return await strapi.api.post.services.post.addPost(data, where);
        }
      }
    }
  }
};
```

You can also execute a custom logic like above. However, the roles and permissions layers won't work.

### Apply permissions on a query

It might happens that you want apply our permissions layer on a query. That's why, we created the `resolverOf` attribute. This attribute defines which are the permissions that should be applied to this resolver. By targeting an action it means that you're able to edit permissions for this resolver directly from the administration panel.

```js
module.exports = {
  resolver: {
    Query: {
      posts: {
        description: 'Return a list of posts by author',
        resolverOf: 'Post.find', // Will apply the same policy on the custom resolver than the controller's action `find` located in `Post.js`.
        resolver: (obj, options, context) => {
          // You can return a raw JSON object or a promise.

          return [{
            title: 'My first blog post',
            content: 'Whatever you want...'
          }];
        }
      }
    },
    Mutation: {
      updatePost: {
        description: 'Update an existing post',
        resolverOf: 'Post.update', // Will apply the same policy on the custom resolver than the controller's action `update` located in `Post.js`.
        resolver: (obj, options, { context }) => {
          const where = context.params;
          const data = context.request.body;

          return await strapi.api.post.services.post.addPost(data, where);
        }
      }
    }
  }
};
```

### Disable a query or a type

To do that, we need to use the `schema.graphql` like below:

```js
module.exports = {
  type: {
    Post: false // The Post type won't be "queriable" or "mutable".
  }
  resolver: {
    Query: {
      posts: false // The `posts` query will no longer be in the GraphQL schema.
    },
    Mutation: {
      createPost: false,
      deletePOst: false
    }
  }
};
```

## FAQ

**How are the types name defined?**

The type name is the global ID of the model. You can find the global ID of a model like that `strapi.models[xxx].globalId` or `strapi.plugins[xxx].models[yyy].globalId`.

**Where should I put the field description and deprecated reason?**

We recommend to put the field description and deprecated reason in the model. Right now, the GraphQL plugin is the only which uses these fields. Another plugin could use this description in the future as well. However, sometimes you don't have the choice, especially when you're defining a custom type.

::: note
It's not a bad practice to put the description and deprecated attribute in the `schema.graphql`, though.
:::

**Why are the "createdAt" and "updatedAt" field added to my type?**

The plugin detects if the `timestamps` option is set to `true` in the model. By default, when you generate an API this option is checked. Set it to `false` in your model to remove these fields.<|MERGE_RESOLUTION|>--- conflicted
+++ resolved
@@ -672,15 +672,10 @@
 
 In this example, the policy `isAuthenticated` located in `./plugins/users-permissions/config/policies/isAuthenticated.js` will be executed first. Then, the `isOwner` policy located in the `Post` API `./api/post/config/policies/isOwner.js`. Next, it will execute the `logging` policy located in `./config/policies/logging.js`. Finally, the resolver will be executed.
 
-<<<<<<< HEAD:docs/3.x.x/guides/graphql.md
+
 ::: note
 There is no custom resolver in that case, so it will execute the default resolver (Post.find) provided by the Shadow CRUD feature.
 :::
-=======
-The same process is applied to the `createPost` mutation.
-
-> Note: There is no custom resolver in that case, so it will execute the default resolver (Post.find) provided by the Shadow CRUD feature.
->>>>>>> 5705158a4368b144541493e08570ce0e93734ed8:docs/3.x.x/en/guides/graphql.md
 
 ### Link a query or mutation to a controller action
 
