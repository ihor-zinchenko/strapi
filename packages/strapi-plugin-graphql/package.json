{
  "name": "strapi-plugin-graphql",
<<<<<<< HEAD
  "version": "3.0.0-alpha.16",
=======
  "version": "3.0.0-alpha.18",
>>>>>>> 5a54581b
  "description": "This is the description of the plugin.",
  "strapi": {
    "name": "graphql",
    "icon": "plug",
    "description": "Description of graphql plugin."
  },
  "scripts": {
    "analyze:clean": "node ./node_modules/strapi-helper-plugin/node_modules/.bin/rimraf stats.json",
    "preanalyze": "npm run analyze:clean",
    "analyze": "node ./node_modules/strapi-helper-plugin/lib/internals/scripts/analyze.js",
    "prebuild": "npm run build:clean && npm run test",
    "build:dev": "node ./node_modules/strapi-helper-plugin/node_modules/.bin/cross-env NODE_ENV=development node ./node_modules/strapi-helper-plugin/node_modules/.bin/webpack --config node_modules/strapi-helper-plugin/lib/internals/webpack/webpack.prod.babel.js --color -p --progress",
    "build": "node ./node_modules/strapi-helper-plugin/node_modules/.bin/cross-env NODE_ENV=production node node_modules/strapi-helper-plugin/node_modules/.bin/webpack --config node_modules/strapi-helper-plugin/lib/internals/webpack/webpack.prod.babel.js --color -p --progress",
    "build:clean": "node ./node_modules/strapi-helper-plugin/node_modules/.bin/rimraf admin/build",
    "start": "node ./node_modules/strapi-helper-plugin/node_modules/.bin/cross-env NODE_ENV=development node ./node_modules/strapi-helper-plugin/lib/server",
    "generate": "node ./node_modules/plop/plop.js --plopfile node_modules/strapi-helper-plugin/lib/internals/generators/index.js",
    "prettier": "node ./node_modules/strapi-helper-plugin/node_modules/.bin/prettier --single-quote --trailing-comma es5 --write \"{admin,__{tests,mocks}__}/**/*.js\"",
    "test": "echo \"Error: no test specified\""
  },
  "dependencies": {
    "apollo-server-koa": "^2.0.7",
    "dataloader": "^1.4.0",
    "glob": "^7.1.3",
    "graphql": "^14.0.2",
    "graphql-depth-limit": "^1.1.0",
    "graphql-playground-middleware-koa": "^1.6.4",
    "graphql-tools": "^3.1.1",
    "graphql-type-datetime": "^0.2.2",
    "graphql-type-json": "^0.2.1",
    "pluralize": "^7.0.0",
<<<<<<< HEAD
    "strapi-utils": "3.0.0-alpha.16"
=======
    "strapi-utils": "3.0.0-alpha.18"
>>>>>>> 5a54581b
  },
  "author": {
    "name": "A Strapi developer",
    "email": "",
    "url": ""
  },
  "maintainers": [
    {
      "name": "A Strapi developer",
      "email": "",
      "url": ""
    }
  ],
  "engines": {
    "node": ">= 10.0.0",
    "npm": ">= 6.0.0"
  },
  "license": "MIT"
}<|MERGE_RESOLUTION|>--- conflicted
+++ resolved
@@ -1,10 +1,6 @@
 {
   "name": "strapi-plugin-graphql",
-<<<<<<< HEAD
-  "version": "3.0.0-alpha.16",
-=======
   "version": "3.0.0-alpha.18",
->>>>>>> 5a54581b
   "description": "This is the description of the plugin.",
   "strapi": {
     "name": "graphql",
@@ -35,11 +31,7 @@
     "graphql-type-datetime": "^0.2.2",
     "graphql-type-json": "^0.2.1",
     "pluralize": "^7.0.0",
-<<<<<<< HEAD
-    "strapi-utils": "3.0.0-alpha.16"
-=======
     "strapi-utils": "3.0.0-alpha.18"
->>>>>>> 5a54581b
   },
   "author": {
     "name": "A Strapi developer",
