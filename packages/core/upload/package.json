{
  "name": "@strapi/plugin-upload",
  "version": "4.15.5",
  "description": "Makes it easy to upload images and files to your Strapi Application.",
  "license": "SEE LICENSE IN LICENSE",
  "author": {
    "name": "Strapi Solutions SAS",
    "email": "hi@strapi.io",
    "url": "https://strapi.io"
  },
  "maintainers": [
    {
      "name": "Strapi Solutions SAS",
      "email": "hi@strapi.io",
      "url": "https://strapi.io"
    }
  ],
  "exports": {
    "./strapi-admin": {
      "source": "./admin/src/index.js",
      "import": "./dist/admin/index.mjs",
      "require": "./dist/admin/index.js",
      "default": "./dist/admin/index.js"
    },
    "./strapi-server": {
      "source": "./strapi-server.js",
      "require": "./strapi-server.js",
      "default": "./strapi-server.js"
    },
    "./package.json": "./package.json"
  },
  "scripts": {
    "build": "pack-up build",
    "clean": "run -T rimraf dist",
    "lint": "run -T eslint .",
    "prepublishOnly": "yarn clean && yarn build",
    "test:front": "run -T cross-env IS_EE=true jest --config ./jest.config.front.js",
    "test:front:ce": "run -T cross-env IS_EE=false jest --config ./jest.config.front.js",
    "test:front:watch": "run -T cross-env IS_EE=true jest --config ./jest.config.front.js --watchAll",
    "test:front:watch:ce": "run -T cross-env IS_EE=false jest --config ./jest.config.front.js --watchAll",
    "test:unit": "run -T jest",
    "test:unit:watch": "run -T jest --watch",
    "watch": "pack-up watch"
  },
  "dependencies": {
<<<<<<< HEAD
    "@strapi/design-system": "1.13.0",
    "@strapi/helper-plugin": "4.15.5",
    "@strapi/icons": "1.13.0",
    "@strapi/provider-upload-local": "4.15.5",
    "@strapi/utils": "4.15.5",
=======
    "@strapi/design-system": "1.13.1",
    "@strapi/helper-plugin": "4.15.4",
    "@strapi/icons": "1.13.0",
    "@strapi/provider-upload-local": "4.15.4",
    "@strapi/utils": "4.15.4",
>>>>>>> 4d355167
    "axios": "1.6.0",
    "byte-size": "7.0.1",
    "cropperjs": "1.6.0",
    "date-fns": "2.30.0",
    "formik": "2.4.0",
    "fs-extra": "10.0.0",
    "immer": "9.0.19",
    "koa-range": "0.3.0",
    "koa-static": "5.0.0",
    "lodash": "4.17.21",
    "mime-types": "2.1.35",
    "prop-types": "^15.8.1",
    "qs": "6.11.1",
    "react-dnd": "15.1.2",
    "react-helmet": "^6.1.0",
    "react-intl": "6.4.1",
    "react-query": "3.39.3",
    "react-redux": "8.1.1",
    "react-select": "5.7.0",
    "sharp": "0.32.6",
    "yup": "0.32.9"
  },
  "devDependencies": {
    "@strapi/pack-up": "4.15.5",
    "@strapi/strapi": "4.15.5",
    "@testing-library/dom": "9.2.0",
    "@testing-library/react": "14.0.0",
    "@testing-library/user-event": "14.4.3",
    "msw": "1.3.0",
    "react": "^18.2.0",
    "react-dom": "^18.2.0",
    "react-router-dom": "5.3.4",
    "styled-components": "5.3.3"
  },
  "peerDependencies": {
    "@strapi/strapi": "^4.0.0",
    "react": "^17.0.0 || ^18.0.0",
    "react-dom": "^17.0.0 || ^18.0.0",
    "react-router-dom": "^5.2.0",
    "styled-components": "^5.2.1"
  },
  "engines": {
    "node": ">=18.0.0 <=20.x.x",
    "npm": ">=6.0.0"
  },
  "strapi": {
    "displayName": "Media Library",
    "name": "upload",
    "description": "Media file management.",
    "required": true,
    "kind": "plugin"
  }
}<|MERGE_RESOLUTION|>--- conflicted
+++ resolved
@@ -43,19 +43,11 @@
     "watch": "pack-up watch"
   },
   "dependencies": {
-<<<<<<< HEAD
-    "@strapi/design-system": "1.13.0",
+    "@strapi/design-system": "1.13.1",
     "@strapi/helper-plugin": "4.15.5",
-    "@strapi/icons": "1.13.0",
+    "@strapi/icons": "1.13.1",
     "@strapi/provider-upload-local": "4.15.5",
     "@strapi/utils": "4.15.5",
-=======
-    "@strapi/design-system": "1.13.1",
-    "@strapi/helper-plugin": "4.15.4",
-    "@strapi/icons": "1.13.0",
-    "@strapi/provider-upload-local": "4.15.4",
-    "@strapi/utils": "4.15.4",
->>>>>>> 4d355167
     "axios": "1.6.0",
     "byte-size": "7.0.1",
     "cropperjs": "1.6.0",
