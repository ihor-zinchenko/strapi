import React from 'react';
import { ThemeProvider, lightTheme } from '@strapi/design-system';
import { render as renderTL } from '@testing-library/react';
import { TrackingContext } from '@strapi/helper-plugin';
import { FromComputerForm } from '../FromComputerForm';
import en from '../../../../translations/en.json';

jest.mock('../../../../utils/getTrad', () => x => x);

jest.mock('react-intl', () => ({
  useIntl: () => ({ formatMessage: jest.fn(({ id }) => en[id] || 'App level translation') }),
}));

describe('FromComputerForm', () => {
  it('snapshots the component', async () => {
    const { container } = renderTL(
      <TrackingContext.Provider value={{ uuid: null, telemetryProperties: undefined }}>
        <ThemeProvider theme={lightTheme}>
          <FromComputerForm onClose={jest.fn()} onAddAssets={jest.fn()} />
        </ThemeProvider>
      </TrackingContext.Provider>
    );

    expect(container).toMatchInlineSnapshot(`
      .c22 {
        border: 0;
        -webkit-clip: rect(0 0 0 0);
        clip: rect(0 0 0 0);
        height: 1px;
        margin: -1px;
        overflow: hidden;
        padding: 0;
        position: absolute;
        width: 1px;
      }

      .c0 {
        padding-top: 24px;
        padding-right: 40px;
        padding-bottom: 24px;
        padding-left: 40px;
      }

      .c1 {
        background: #f6f6f9;
        padding-top: 64px;
        padding-bottom: 64px;
        border-radius: 4px;
        border-color: #c0c0cf;
        border: 1px solid #c0c0cf;
        position: relative;
      }

      .c7 {
        padding-top: 12px;
        padding-bottom: 20px;
      }

      .c9 {
        position: absolute;
        left: 0px;
        right: 0px;
        top: 0px;
        bottom: 0px;
        z-index: 1;
        width: 100%;
      }

      .c11 {
        position: relative;
      }

      .c15 {
        font-weight: 600;
        color: #32324d;
        font-size: 0.75rem;
        line-height: 1.33;
      }

      .c12 {
        display: -webkit-box;
        display: -webkit-flex;
        display: -ms-flexbox;
        display: flex;
        cursor: pointer;
        padding: 8px;
        border-radius: 4px;
        background: #ffffff;
        border: 1px solid #dcdce4;
        position: relative;
        outline: none;
      }

      .c12 svg {
        height: 12px;
        width: 12px;
      }

      .c12 svg > g,
      .c12 svg path {
        fill: #ffffff;
      }

      .c12[aria-disabled='true'] {
        pointer-events: none;
      }

      .c12:after {
        -webkit-transition-property: all;
        transition-property: all;
        -webkit-transition-duration: 0.2s;
        transition-duration: 0.2s;
        border-radius: 8px;
        content: '';
        position: absolute;
        top: -4px;
        bottom: -4px;
        left: -4px;
        right: -4px;
        border: 2px solid transparent;
      }

      .c12:focus-visible {
        outline: none;
      }

      .c12:focus-visible:after {
        border-radius: 8px;
        content: '';
        position: absolute;
        top: -5px;
        bottom: -5px;
        left: -5px;
        right: -5px;
        border: 2px solid #4945ff;
      }

      .c13 {
        -webkit-align-items: center;
        -webkit-box-align: center;
        -ms-flex-align: center;
        align-items: center;
        padding: 8px 16px;
        background: #4945ff;
        border: 1px solid #4945ff;
      }

<<<<<<< HEAD
      .c13 .sc-kBzgEd {
=======
      .c13 .sc-ezHhwS {
>>>>>>> eb374ad2
        display: -webkit-box;
        display: -webkit-flex;
        display: -ms-flexbox;
        display: flex;
        -webkit-align-items: center;
        -webkit-box-align: center;
        -ms-flex-align: center;
        align-items: center;
      }

      .c13 .c14 {
        color: #ffffff;
      }

      .c13[aria-disabled='true'] {
        border: 1px solid #dcdce4;
        background: #eaeaef;
      }

      .c13[aria-disabled='true'] .c14 {
        color: #666687;
      }

      .c13[aria-disabled='true'] svg > g,
      .c13[aria-disabled='true'] svg path {
        fill: #666687;
      }

      .c13[aria-disabled='true']:active {
        border: 1px solid #dcdce4;
        background: #eaeaef;
      }

      .c13[aria-disabled='true']:active .c14 {
        color: #666687;
      }

      .c13[aria-disabled='true']:active svg > g,
      .c13[aria-disabled='true']:active svg path {
        fill: #666687;
      }

      .c13:hover {
        border: 1px solid #7b79ff;
        background: #7b79ff;
      }

      .c13:active {
        border: 1px solid #4945ff;
        background: #4945ff;
      }

      .c13 svg > g,
      .c13 svg path {
        fill: #ffffff;
      }

      .c21 {
        -webkit-align-items: center;
        -webkit-box-align: center;
        -ms-flex-align: center;
        align-items: center;
        padding: 8px 16px;
        background: #4945ff;
        border: 1px solid #4945ff;
        border: 1px solid #dcdce4;
        background: #ffffff;
      }

<<<<<<< HEAD
      .c21 .sc-kBzgEd {
=======
      .c21 .sc-ezHhwS {
>>>>>>> eb374ad2
        display: -webkit-box;
        display: -webkit-flex;
        display: -ms-flexbox;
        display: flex;
        -webkit-align-items: center;
        -webkit-box-align: center;
        -ms-flex-align: center;
        align-items: center;
      }

      .c21 .c14 {
        color: #ffffff;
      }

      .c21[aria-disabled='true'] {
        border: 1px solid #dcdce4;
        background: #eaeaef;
      }

      .c21[aria-disabled='true'] .c14 {
        color: #666687;
      }

      .c21[aria-disabled='true'] svg > g,
      .c21[aria-disabled='true'] svg path {
        fill: #666687;
      }

      .c21[aria-disabled='true']:active {
        border: 1px solid #dcdce4;
        background: #eaeaef;
      }

      .c21[aria-disabled='true']:active .c14 {
        color: #666687;
      }

      .c21[aria-disabled='true']:active svg > g,
      .c21[aria-disabled='true']:active svg path {
        fill: #666687;
      }

      .c21:hover {
        background-color: #f6f6f9;
      }

      .c21:active {
        background-color: #eaeaef;
      }

      .c21 .c14 {
        color: #32324d;
      }

      .c21 svg > g,
      .c21 svg path {
        fill: #32324d;
      }

      .c3 {
        -webkit-align-items: center;
        -webkit-box-align: center;
        -ms-flex-align: center;
        align-items: center;
        display: -webkit-box;
        display: -webkit-flex;
        display: -ms-flexbox;
        display: flex;
        -webkit-flex-direction: row;
        -ms-flex-direction: row;
        flex-direction: row;
        -webkit-box-pack: center;
        -webkit-justify-content: center;
        -ms-flex-pack: center;
        justify-content: center;
      }

      .c4 {
        -webkit-align-items: center;
        -webkit-box-align: center;
        -ms-flex-align: center;
        align-items: center;
        display: -webkit-box;
        display: -webkit-flex;
        display: -ms-flexbox;
        display: flex;
        -webkit-flex-direction: row;
        -ms-flex-direction: row;
        flex-direction: row;
      }

      .c8 {
        color: #666687;
        font-weight: 500;
        font-size: 1rem;
        line-height: 1.25;
      }

      .c16 {
        background: #f6f6f9;
        padding-top: 16px;
        padding-right: 20px;
        padding-bottom: 16px;
        padding-left: 20px;
      }

      .c18 {
        -webkit-align-items: center;
        -webkit-box-align: center;
        -ms-flex-align: center;
        align-items: center;
        display: -webkit-box;
        display: -webkit-flex;
        display: -ms-flexbox;
        display: flex;
        -webkit-flex-direction: row;
        -ms-flex-direction: row;
        flex-direction: row;
        -webkit-box-pack: justify;
        -webkit-justify-content: space-between;
        -ms-flex-pack: justify;
        justify-content: space-between;
      }

      .c19 {
        -webkit-align-items: center;
        -webkit-box-align: center;
        -ms-flex-align: center;
        align-items: center;
        display: -webkit-box;
        display: -webkit-flex;
        display: -ms-flexbox;
        display: flex;
        -webkit-flex-direction: row;
        -ms-flex-direction: row;
        flex-direction: row;
      }

      .c17 {
        border-radius: 0 0 4px 4px;
        border-top: 1px solid #eaeaef;
      }

      .c20 > * + * {
        margin-left: 8px;
      }

      .c5 {
        -webkit-flex-direction: column;
        -ms-flex-direction: column;
        flex-direction: column;
      }

      .c6 {
        font-size: 3.75rem;
      }

      .c6 svg path {
        fill: #4945ff;
      }

      .c2 {
        border-style: dashed;
      }

      .c10 {
        opacity: 0;
        cursor: pointer;
      }

      <div>
        <form>
          <div
            class="c0"
          >
            <label>
              <div
                class="c1 c2"
              >
                <div
                  class="c3"
                >
                  <div
                    class="c4 c5"
                  >
                    <div
                      class="c6"
                    >
                      <svg
                        aria-hidden="true"
                        fill="none"
                        height="1em"
                        viewBox="0 0 24 20"
                        width="1em"
                        xmlns="http://www.w3.org/2000/svg"
                      >
                        <path
                          d="M21.569 2.398H7.829v1.586h13.74c.47 0 .826.5.826 1.094v9.853l-2.791-3.17a2.13 2.13 0 00-.74-.55 2.214 2.214 0 00-.912-.196 2.215 2.215 0 00-.912.191 2.131 2.131 0 00-.74.546l-2.93 3.385-2.973-3.36a2.147 2.147 0 00-.741-.545 2.228 2.228 0 00-1.824.007c-.286.13-.538.319-.739.553l-2.931 3.432V7.653H2.51v9.894c.023.153.06.304.108.452v.127l.041.095c.057.142.126.28.207.412l.099.15c.074.107.157.207.247.302l.124.119c.13.118.275.222.43.309h.024c.36.214.775.327 1.198.325h16.515c.36-.004.716-.085 1.039-.24.323-.153.606-.375.827-.648a2.78 2.78 0 00.504-.888c.066-.217.108-.44.124-.666V5.078a2.497 2.497 0 00-.652-1.81 2.706 2.706 0 00-1.776-.87z"
                          fill="#32324D"
                        />
                        <path
                          d="M12.552 9.199c.912 0 1.651-.71 1.651-1.585 0-.876-.74-1.586-1.651-1.586-.912 0-1.652.71-1.652 1.586 0 .875.74 1.585 1.652 1.585zM3.303 6.408h.826V3.997h2.477v-.793-.793H4.129V0h-.826c-.219 0-.85.002-.826 0v2.411H0v1.586h2.477v2.41h.826z"
                          fill="#32324D"
                        />
                      </svg>
                    </div>
                    <div
                      class="c7"
                    >
                      <span
                        class="c8"
                      >
                        Drag & Drop here or
                      </span>
                    </div>
                    <input
                      class="c9 c10"
                      multiple=""
                      name="files"
                      tabindex="-1"
                      type="file"
                      width="100%"
                    />
                    <div
                      class="c11"
                    >
                      <button
                        aria-disabled="false"
                        class="c12 c13"
                        type="button"
                      >
                        <span
                          class="c14 c15"
                        >
                          Browse files
                        </span>
                      </button>
                    </div>
                  </div>
                </div>
              </div>
            </label>
          </div>
          <div
            class="c16 c17"
          >
            <div
              class="c18"
            >
              <div
                class="c19 c20"
              >
                <button
                  aria-disabled="false"
                  class="c12 c21"
                  type="button"
                >
                  <span
                    class="c14 c15"
                  >
                    App level translation
                  </span>
                </button>
              </div>
              <div
                class="c19 c20"
              />
            </div>
          </div>
        </form>
        <div
          class="c22"
        >
          <p
            aria-live="polite"
            aria-relevant="all"
            id="live-region-log"
            role="log"
          />
          <p
            aria-live="polite"
            aria-relevant="all"
            id="live-region-status"
            role="status"
          />
          <p
            aria-live="assertive"
            aria-relevant="all"
            id="live-region-alert"
            role="alert"
          />
        </div>
      </div>
    `);
  });
});<|MERGE_RESOLUTION|>--- conflicted
+++ resolved
@@ -145,11 +145,7 @@
         border: 1px solid #4945ff;
       }
 
-<<<<<<< HEAD
-      .c13 .sc-kBzgEd {
-=======
       .c13 .sc-ezHhwS {
->>>>>>> eb374ad2
         display: -webkit-box;
         display: -webkit-flex;
         display: -ms-flexbox;
@@ -219,11 +215,7 @@
         background: #ffffff;
       }
 
-<<<<<<< HEAD
-      .c21 .sc-kBzgEd {
-=======
       .c21 .sc-ezHhwS {
->>>>>>> eb374ad2
         display: -webkit-box;
         display: -webkit-flex;
         display: -ms-flexbox;
