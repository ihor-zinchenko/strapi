--- conflicted
+++ resolved
@@ -63,1129 +63,6 @@
       </QueryClientProvider>
     );
 
-<<<<<<< HEAD
     expect(container).toMatchSnapshot();
-=======
-    expect(container).toMatchInlineSnapshot(`
-      .c50 {
-        border: 0;
-        -webkit-clip: rect(0 0 0 0);
-        clip: rect(0 0 0 0);
-        height: 1px;
-        margin: -1px;
-        overflow: hidden;
-        padding: 0;
-        position: absolute;
-        width: 1px;
-      }
-
-      .c0 {
-        background: #f6f6f9;
-        padding-top: 16px;
-        padding-right: 20px;
-        padding-bottom: 16px;
-        padding-left: 20px;
-      }
-
-      .c7 {
-        padding-top: 24px;
-        padding-right: 40px;
-        padding-bottom: 24px;
-        padding-left: 40px;
-      }
-
-      .c2 {
-        display: -webkit-box;
-        display: -webkit-flex;
-        display: -ms-flexbox;
-        display: flex;
-        -webkit-flex-direction: row;
-        -ms-flex-direction: row;
-        flex-direction: row;
-        -webkit-box-pack: justify;
-        -webkit-justify-content: space-between;
-        -ms-flex-pack: justify;
-        justify-content: space-between;
-        -webkit-align-items: center;
-        -webkit-box-align: center;
-        -ms-flex-align: center;
-        align-items: center;
-      }
-
-      .c47 {
-        display: -webkit-box;
-        display: -webkit-flex;
-        display: -ms-flexbox;
-        display: flex;
-        -webkit-flex-direction: row;
-        -ms-flex-direction: row;
-        flex-direction: row;
-        -webkit-align-items: center;
-        -webkit-box-align: center;
-        -ms-flex-align: center;
-        align-items: center;
-      }
-
-      .c5 {
-        display: -webkit-box;
-        display: -webkit-flex;
-        display: -ms-flexbox;
-        display: flex;
-        cursor: pointer;
-        padding: 8px;
-        border-radius: 4px;
-        background: #ffffff;
-        border: 1px solid #dcdce4;
-        position: relative;
-        outline: none;
-      }
-
-      .c5 svg {
-        height: 12px;
-        width: 12px;
-      }
-
-      .c5 svg > g,
-      .c5 svg path {
-        fill: #ffffff;
-      }
-
-      .c5[aria-disabled='true'] {
-        pointer-events: none;
-      }
-
-      .c5:after {
-        -webkit-transition-property: all;
-        transition-property: all;
-        -webkit-transition-duration: 0.2s;
-        transition-duration: 0.2s;
-        border-radius: 8px;
-        content: '';
-        position: absolute;
-        top: -4px;
-        bottom: -4px;
-        left: -4px;
-        right: -4px;
-        border: 2px solid transparent;
-      }
-
-      .c5:focus-visible {
-        outline: none;
-      }
-
-      .c5:focus-visible:after {
-        border-radius: 8px;
-        content: '';
-        position: absolute;
-        top: -5px;
-        bottom: -5px;
-        left: -5px;
-        right: -5px;
-        border: 2px solid #4945ff;
-      }
-
-      .c6 {
-        display: -webkit-box;
-        display: -webkit-flex;
-        display: -ms-flexbox;
-        display: flex;
-        -webkit-align-items: center;
-        -webkit-box-align: center;
-        -ms-flex-align: center;
-        align-items: center;
-        -webkit-box-pack: center;
-        -webkit-justify-content: center;
-        -ms-flex-pack: center;
-        justify-content: center;
-        height: 2rem;
-        width: 2rem;
-      }
-
-      .c6 svg > g,
-      .c6 svg path {
-        fill: #8e8ea9;
-      }
-
-      .c6:hover svg > g,
-      .c6:hover svg path {
-        fill: #666687;
-      }
-
-      .c6:active svg > g,
-      .c6:active svg path {
-        fill: #a5a5ba;
-      }
-
-      .c6[aria-disabled='true'] {
-        background-color: #eaeaef;
-      }
-
-      .c6[aria-disabled='true'] svg path {
-        fill: #666687;
-      }
-
-      .c1 {
-        border-radius: 4px 4px 0 0;
-        border-bottom: 1px solid #eaeaef;
-      }
-
-      .c46 {
-        border-radius: 0 0 4px 4px;
-        border-top: 1px solid #eaeaef;
-      }
-
-      .c48 > * + * {
-        margin-left: 8px;
-      }
-
-      .c8 {
-        overflow: auto;
-        max-height: 60vh;
-      }
-
-      .c3 {
-        font-weight: 400;
-        font-size: 0.875rem;
-        line-height: 1.43;
-        color: #32324d;
-      }
-
-      .c12 {
-        font-weight: 500;
-        font-size: 0.75rem;
-        line-height: 1.33;
-        color: #32324d;
-      }
-
-      .c13 {
-        font-weight: 400;
-        font-size: 0.75rem;
-        line-height: 1.33;
-        color: #666687;
-      }
-
-      .c4 {
-        font-weight: 600;
-        line-height: 1.14;
-      }
-
-      .c17 {
-        font-weight: 500;
-        font-size: 0.75rem;
-        line-height: 1.33;
-        color: #32324d;
-      }
-
-      .c14 {
-        display: -webkit-box;
-        display: -webkit-flex;
-        display: -ms-flexbox;
-        display: flex;
-        cursor: pointer;
-        padding: 8px;
-        border-radius: 4px;
-        background: #ffffff;
-        border: 1px solid #dcdce4;
-        position: relative;
-        outline: none;
-      }
-
-      .c14 svg {
-        height: 12px;
-        width: 12px;
-      }
-
-      .c14 svg > g,
-      .c14 svg path {
-        fill: #ffffff;
-      }
-
-      .c14[aria-disabled='true'] {
-        pointer-events: none;
-      }
-
-      .c14:after {
-        -webkit-transition-property: all;
-        transition-property: all;
-        -webkit-transition-duration: 0.2s;
-        transition-duration: 0.2s;
-        border-radius: 8px;
-        content: '';
-        position: absolute;
-        top: -4px;
-        bottom: -4px;
-        left: -4px;
-        right: -4px;
-        border: 2px solid transparent;
-      }
-
-      .c14:focus-visible {
-        outline: none;
-      }
-
-      .c14:focus-visible:after {
-        border-radius: 8px;
-        content: '';
-        position: absolute;
-        top: -5px;
-        bottom: -5px;
-        left: -5px;
-        right: -5px;
-        border: 2px solid #4945ff;
-      }
-
-      .c15 {
-        -webkit-align-items: center;
-        -webkit-box-align: center;
-        -ms-flex-align: center;
-        align-items: center;
-        padding: 8px 16px;
-        background: #4945ff;
-        border: none;
-        border: 1px solid #4945ff;
-        background: #4945ff;
-      }
-
-      .c15 .sc-dYzmtA {
-        display: -webkit-box;
-        display: -webkit-flex;
-        display: -ms-flexbox;
-        display: flex;
-        -webkit-align-items: center;
-        -webkit-box-align: center;
-        -ms-flex-align: center;
-        align-items: center;
-      }
-
-      .c15 .c16 {
-        color: #ffffff;
-      }
-
-      .c15[aria-disabled='true'] {
-        border: 1px solid #dcdce4;
-        background: #eaeaef;
-      }
-
-      .c15[aria-disabled='true'] .c16 {
-        color: #666687;
-      }
-
-      .c15[aria-disabled='true'] svg > g,
-      .c15[aria-disabled='true'] svg path {
-        fill: #666687;
-      }
-
-      .c15[aria-disabled='true']:active {
-        border: 1px solid #dcdce4;
-        background: #eaeaef;
-      }
-
-      .c15[aria-disabled='true']:active .c16 {
-        color: #666687;
-      }
-
-      .c15[aria-disabled='true']:active svg > g,
-      .c15[aria-disabled='true']:active svg path {
-        fill: #666687;
-      }
-
-      .c15:hover {
-        border: 1px solid #7b79ff;
-        background: #7b79ff;
-      }
-
-      .c15:active {
-        border: 1px solid #4945ff;
-        background: #4945ff;
-      }
-
-      .c49 {
-        -webkit-align-items: center;
-        -webkit-box-align: center;
-        -ms-flex-align: center;
-        align-items: center;
-        padding: 8px 16px;
-        background: #4945ff;
-        border: none;
-        border: 1px solid #dcdce4;
-        background: #ffffff;
-      }
-
-      .c49 .sc-dYzmtA {
-        display: -webkit-box;
-        display: -webkit-flex;
-        display: -ms-flexbox;
-        display: flex;
-        -webkit-align-items: center;
-        -webkit-box-align: center;
-        -ms-flex-align: center;
-        align-items: center;
-      }
-
-      .c49 .c16 {
-        color: #ffffff;
-      }
-
-      .c49[aria-disabled='true'] {
-        border: 1px solid #dcdce4;
-        background: #eaeaef;
-      }
-
-      .c49[aria-disabled='true'] .c16 {
-        color: #666687;
-      }
-
-      .c49[aria-disabled='true'] svg > g,
-      .c49[aria-disabled='true'] svg path {
-        fill: #666687;
-      }
-
-      .c49[aria-disabled='true']:active {
-        border: 1px solid #dcdce4;
-        background: #eaeaef;
-      }
-
-      .c49[aria-disabled='true']:active .c16 {
-        color: #666687;
-      }
-
-      .c49[aria-disabled='true']:active svg > g,
-      .c49[aria-disabled='true']:active svg path {
-        fill: #666687;
-      }
-
-      .c49:hover {
-        background-color: #f6f6f9;
-      }
-
-      .c49:active {
-        background-color: #eaeaef;
-      }
-
-      .c49 .c16 {
-        color: #32324d;
-      }
-
-      .c49 svg > g,
-      .c49 svg path {
-        fill: #32324d;
-      }
-
-      .c10 {
-        display: -webkit-box;
-        display: -webkit-flex;
-        display: -ms-flexbox;
-        display: flex;
-        -webkit-flex-direction: row;
-        -ms-flex-direction: row;
-        flex-direction: row;
-        -webkit-box-pack: justify;
-        -webkit-justify-content: space-between;
-        -ms-flex-pack: justify;
-        justify-content: space-between;
-        -webkit-align-items: center;
-        -webkit-box-align: center;
-        -ms-flex-align: center;
-        align-items: center;
-      }
-
-      .c9 {
-        display: -webkit-box;
-        display: -webkit-flex;
-        display: -ms-flexbox;
-        display: flex;
-        -webkit-flex-direction: column;
-        -ms-flex-direction: column;
-        flex-direction: column;
-      }
-
-      .c9 > * {
-        margin-top: 0;
-        margin-bottom: 0;
-      }
-
-      .c9 > * + * {
-        margin-top: 32px;
-      }
-
-      .c11 {
-        display: -webkit-box;
-        display: -webkit-flex;
-        display: -ms-flexbox;
-        display: flex;
-        -webkit-flex-direction: column;
-        -ms-flex-direction: column;
-        flex-direction: column;
-      }
-
-      .c11 > * {
-        margin-top: 0;
-        margin-bottom: 0;
-      }
-
-      .c11 > * + * {
-        margin-top: 0px;
-      }
-
-      .c18 {
-        display: grid;
-        grid-template-columns: repeat(12,1fr);
-        gap: 16px;
-      }
-
-      .c19 {
-        grid-column: span 4;
-      }
-
-      .c20 {
-        background: #ffffff;
-        border-radius: 4px;
-        box-shadow: 0px 1px 4px rgba(33,33,52,0.1);
-      }
-
-      .c25 {
-        padding-top: 8px;
-        padding-right: 12px;
-        padding-bottom: 8px;
-        padding-left: 12px;
-      }
-
-      .c32 {
-        background: #f6f6f9;
-        padding: 4px;
-        border-radius: 4px;
-      }
-
-      .c42 {
-        background: #32324d;
-        color: #ffffff;
-        padding: 4px;
-        border-radius: 4px;
-      }
-
-      .c21 {
-        display: -webkit-box;
-        display: -webkit-flex;
-        display: -ms-flexbox;
-        display: flex;
-        -webkit-flex-direction: row;
-        -ms-flex-direction: row;
-        flex-direction: row;
-        -webkit-box-pack: center;
-        -webkit-justify-content: center;
-        -ms-flex-pack: center;
-        justify-content: center;
-        -webkit-align-items: center;
-        -webkit-box-align: center;
-        -ms-flex-align: center;
-        align-items: center;
-      }
-
-      .c26 {
-        display: -webkit-box;
-        display: -webkit-flex;
-        display: -ms-flexbox;
-        display: flex;
-        -webkit-flex-direction: row;
-        -ms-flex-direction: row;
-        flex-direction: row;
-        -webkit-align-items: flex-start;
-        -webkit-box-align: flex-start;
-        -ms-flex-align: flex-start;
-        align-items: flex-start;
-      }
-
-      .c38 {
-        display: -webkit-box;
-        display: -webkit-flex;
-        display: -ms-flexbox;
-        display: flex;
-        -webkit-flex-direction: row;
-        -ms-flex-direction: row;
-        flex-direction: row;
-        -webkit-align-items: center;
-        -webkit-box-align: center;
-        -ms-flex-align: center;
-        align-items: center;
-      }
-
-      .c24 {
-        margin: 0;
-        padding: 0;
-        max-height: 100%;
-        max-width: 100%;
-      }
-
-      .c23 {
-        display: -webkit-box;
-        display: -webkit-flex;
-        display: -ms-flexbox;
-        display: flex;
-        -webkit-box-pack: center;
-        -webkit-justify-content: center;
-        -ms-flex-pack: center;
-        justify-content: center;
-        height: 5.5rem;
-        width: 100%;
-        background: repeating-conic-gradient(#f6f6f9 0% 25%,transparent 0% 50%) 50% / 20px 20px;
-      }
-
-      .c28 {
-        font-weight: 500;
-        font-size: 0.75rem;
-        line-height: 1.33;
-        color: #32324d;
-      }
-
-      .c29 {
-        font-weight: 400;
-        font-size: 0.75rem;
-        line-height: 1.33;
-        color: #666687;
-      }
-
-      .c35 {
-        font-weight: 400;
-        font-size: 0.875rem;
-        line-height: 1.43;
-        color: #666687;
-      }
-
-      .c44 {
-        font-weight: 400;
-        font-size: 0.75rem;
-        line-height: 1.33;
-        color: #ffffff;
-      }
-
-      .c36 {
-        font-weight: 600;
-        line-height: 1.14;
-      }
-
-      .c37 {
-        font-weight: 600;
-        font-size: 0.6875rem;
-        line-height: 1.45;
-        text-transform: uppercase;
-      }
-
-      .c33 {
-        display: inline-block;
-      }
-
-      .c31 {
-        margin-left: auto;
-        -webkit-flex-shrink: 0;
-        -ms-flex-negative: 0;
-        flex-shrink: 0;
-      }
-
-      .c34 {
-        margin-left: 4px;
-      }
-
-      .c27 {
-        word-break: break-all;
-      }
-
-      .c22 {
-        position: relative;
-        border-bottom: 1px solid #eaeaef;
-      }
-
-      .c43 {
-        position: absolute;
-        bottom: 4px;
-        right: 4px;
-      }
-
-      .c40 {
-        text-transform: uppercase;
-      }
-
-      .c39 svg {
-        font-size: 3rem;
-      }
-
-      .c30 {
-        text-transform: uppercase;
-      }
-
-      .c41 canvas,
-      .c41 video {
-        display: block;
-        max-width: 100%;
-        max-height: 5.5rem;
-      }
-
-      .c45 {
-        text-transform: uppercase;
-      }
-
-      @media (max-width:68.75rem) {
-        .c19 {
-          grid-column: span;
-        }
-      }
-
-      @media (max-width:34.375rem) {
-        .c19 {
-          grid-column: span;
-        }
-      }
-
-      <div>
-        <form>
-          <div
-            class="c0 c1"
-          >
-            <div
-              class="c2"
-            >
-              <h2
-                class="c3 c4"
-                id="title"
-              >
-                Upload assets
-              </h2>
-              <button
-                aria-disabled="false"
-                aria-label="Close the modal"
-                class="c5 c6"
-                type="button"
-              >
-                <svg
-                  fill="none"
-                  height="1em"
-                  viewBox="0 0 24 24"
-                  width="1em"
-                  xmlns="http://www.w3.org/2000/svg"
-                >
-                  <path
-                    d="M24 2.417L21.583 0 12 9.583 2.417 0 0 2.417 9.583 12 0 21.583 2.417 24 12 14.417 21.583 24 24 21.583 14.417 12 24 2.417z"
-                    fill="#212134"
-                  />
-                </svg>
-              </button>
-            </div>
-          </div>
-          <div
-            class="c7 c8"
-          >
-            <div
-              class="c9"
-            >
-              <div
-                class="c10"
-              >
-                <div
-                  class="c11"
-                >
-                  <span
-                    class="c12"
-                  >
-                    {number} assets selected
-                  </span>
-                  <span
-                    class="c13"
-                  >
-                    Manage the assets before adding them to the Media Library
-                  </span>
-                </div>
-                <button
-                  aria-disabled="false"
-                  class="c14 c15"
-                  type="button"
-                >
-                  <span
-                    class="c16 c17"
-                  >
-                    Upload new asset
-                  </span>
-                </button>
-              </div>
-              <div
-                class=""
-              >
-                <div
-                  class="c18"
-                >
-                  <div
-                    class="c19"
-                  >
-                    <div
-                      class=""
-                    >
-                      <article
-                        aria-labelledby="card-1-title"
-                        class="c20"
-                        tabindex="0"
-                      >
-                        <div
-                          class="c21 c22"
-                        >
-                          <div
-                            class="c23"
-                          >
-                            <img
-                              aria-hidden="true"
-                              class="c24"
-                              src="http://localhost:5000/CPAM.jpg"
-                            />
-                          </div>
-                        </div>
-                        <div
-                          class="c25"
-                        >
-                          <div
-                            class="c26"
-                          >
-                            <div
-                              class="c27"
-                            >
-                              <h2
-                                class="c28"
-                                id="card-1-title"
-                              />
-                              <div
-                                class="c29"
-                              >
-                                <span
-                                  class="c30"
-                                >
-                                  jpg
-                                </span>
-                              </div>
-                            </div>
-                            <div
-                              class="c31"
-                            >
-                              <div
-                                class="c32 c33 c34"
-                              >
-                                <span
-                                  class="c35 c36 c37"
-                                >
-                                  Image
-                                </span>
-                              </div>
-                            </div>
-                          </div>
-                        </div>
-                      </article>
-                    </div>
-                  </div>
-                  <div
-                    class="c19"
-                  >
-                    <div
-                      class=""
-                    >
-                      <article
-                        aria-labelledby="card-2-title"
-                        class="c20"
-                        tabindex="0"
-                      >
-                        <div
-                          class="c21 c22"
-                        >
-                          <div
-                            class="c23"
-                          >
-                            <div
-                              class="c38"
-                            >
-                              <span
-                                class="c39"
-                              >
-                                <svg
-                                  fill="none"
-                                  height="1em"
-                                  viewBox="0 0 24 24"
-                                  width="1em"
-                                  xmlns="http://www.w3.org/2000/svg"
-                                >
-                                  <path
-                                    d="M20 22H6.5A3.5 3.5 0 013 18.5V5a3 3 0 013-3h14a1 1 0 011 1v18a1 1 0 01-1 1zm-1-2v-3H6.5a1.5 1.5 0 100 3H19z"
-                                    fill="#8E8EA9"
-                                  />
-                                </svg>
-                              </span>
-                            </div>
-                          </div>
-                        </div>
-                        <div
-                          class="c25"
-                        >
-                          <div
-                            class="c26"
-                          >
-                            <div
-                              class="c27"
-                            >
-                              <h2
-                                class="c28"
-                                id="card-2-title"
-                              />
-                              <div
-                                class="c29"
-                              >
-                                <span
-                                  class="c40"
-                                >
-                                  pdf
-                                </span>
-                              </div>
-                            </div>
-                            <div
-                              class="c31"
-                            >
-                              <div
-                                class="c32 c33 c34"
-                              >
-                                <span
-                                  class="c35 c36 c37"
-                                >
-                                  Doc
-                                </span>
-                              </div>
-                            </div>
-                          </div>
-                        </div>
-                      </article>
-                    </div>
-                  </div>
-                  <div
-                    class="c19"
-                  >
-                    <div
-                      class=""
-                    >
-                      <article
-                        aria-labelledby="card-3-title"
-                        class="c20"
-                        tabindex="0"
-                      >
-                        <div
-                          class="c21 c22"
-                        >
-                          <div
-                            class="c23"
-                          >
-                            <div
-                              class="c38"
-                            >
-                              <div
-                                class="c41"
-                              >
-                                <video
-                                  crossorigin="anonymous"
-                                  src="http://localhost:5000/mov_bbb.mp4#t=1"
-                                >
-                                  <source
-                                    type="video/mp4"
-                                  />
-                                </video>
-                              </div>
-                            </div>
-                          </div>
-                          <time
-                            class="c42 c43"
-                          >
-                            <span
-                              class="c44"
-                            >
-                              ...
-                            </span>
-                          </time>
-                        </div>
-                        <div
-                          class="c25"
-                        >
-                          <div
-                            class="c26"
-                          >
-                            <div
-                              class="c27"
-                            >
-                              <h2
-                                class="c28"
-                                id="card-3-title"
-                              />
-                              <div
-                                class="c29"
-                              >
-                                <span
-                                  class="c45"
-                                >
-                                  mp4
-                                </span>
-                              </div>
-                            </div>
-                            <div
-                              class="c31"
-                            >
-                              <div
-                                class="c32 c33 c34"
-                              >
-                                <span
-                                  class="c35 c36 c37"
-                                >
-                                  Video
-                                </span>
-                              </div>
-                            </div>
-                          </div>
-                        </div>
-                      </article>
-                    </div>
-                  </div>
-                  <div
-                    class="c19"
-                  >
-                    <div
-                      class=""
-                    >
-                      <article
-                        aria-labelledby="card-4-title"
-                        class="c20"
-                        tabindex="0"
-                      >
-                        <div
-                          class="c21 c22"
-                        >
-                          <div
-                            class="c23"
-                          >
-                            <div
-                              class="c38"
-                            >
-                              <span
-                                class="c39"
-                              >
-                                <svg
-                                  fill="none"
-                                  height="1em"
-                                  viewBox="0 0 24 24"
-                                  width="1em"
-                                  xmlns="http://www.w3.org/2000/svg"
-                                >
-                                  <path
-                                    d="M20 22H6.5A3.5 3.5 0 013 18.5V5a3 3 0 013-3h14a1 1 0 011 1v18a1 1 0 01-1 1zm-1-2v-3H6.5a1.5 1.5 0 100 3H19z"
-                                    fill="#8E8EA9"
-                                  />
-                                </svg>
-                              </span>
-                            </div>
-                          </div>
-                        </div>
-                        <div
-                          class="c25"
-                        >
-                          <div
-                            class="c26"
-                          >
-                            <div
-                              class="c27"
-                            >
-                              <h2
-                                class="c28"
-                                id="card-4-title"
-                              />
-                              <div
-                                class="c29"
-                              >
-                                <span
-                                  class="c40"
-                                >
-                                  mp4
-                                </span>
-                              </div>
-                            </div>
-                            <div
-                              class="c31"
-                            >
-                              <div
-                                class="c32 c33 c34"
-                              >
-                                <span
-                                  class="c35 c36 c37"
-                                >
-                                  Doc
-                                </span>
-                              </div>
-                            </div>
-                          </div>
-                        </div>
-                      </article>
-                    </div>
-                  </div>
-                </div>
-              </div>
-            </div>
-          </div>
-          <div
-            class="c0 c46"
-          >
-            <div
-              class="c2"
-            >
-              <div
-                class="c47 c48"
-              >
-                <button
-                  aria-disabled="false"
-                  class="c14 c49"
-                  type="button"
-                >
-                  <span
-                    class="c16 c17"
-                  />
-                </button>
-              </div>
-              <div
-                class="c47 c48"
-              >
-                <button
-                  aria-disabled="false"
-                  class="c14 c15"
-                  type="submit"
-                >
-                  <span
-                    class="c16 c17"
-                  >
-                    Upload {number} asset to the library
-                  </span>
-                </button>
-              </div>
-            </div>
-          </div>
-        </form>
-        <div
-          class="c50"
-        >
-          <p
-            aria-live="polite"
-            aria-relevant="all"
-            id="live-region-log"
-            role="log"
-          />
-          <p
-            aria-live="polite"
-            aria-relevant="all"
-            id="live-region-status"
-            role="status"
-          />
-          <p
-            aria-live="assertive"
-            aria-relevant="all"
-            id="live-region-alert"
-            role="alert"
-          />
-        </div>
-      </div>
-    `);
->>>>>>> c2808a32
   });
 });