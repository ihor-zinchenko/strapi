--- conflicted
+++ resolved
@@ -1178,11 +1178,7 @@
       </div>
       <nav
         aria-label="pagination"
-<<<<<<< HEAD
-        class="sc-bQFuvY"
-=======
         class=""
->>>>>>> e62a89e8
       >
         <ul
           class="c0 c12 c61"
