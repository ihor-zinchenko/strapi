--- conflicted
+++ resolved
@@ -472,27 +472,6 @@
       expect(screen.queryByText('Upload your first assets...')).toBeInTheDocument();
     });
 
-<<<<<<< HEAD
-    it('does not display empty assets action, if there are no assets and the user does not have create permissions', () => {
-      useMediaLibraryPermissions.mockReturnValueOnce({
-        isLoading: false,
-        canCreate: false,
-        canRead: false,
-      });
-      useAssets.mockReturnValueOnce({
-        isLoading: false,
-        error: null,
-        data: {
-          pagination: FIXTURE_ASSET_PAGINATION,
-          results: FIXTURE_ASSETS,
-        },
-      });
-      renderML();
-      expect(screen.queryByText('header.actions.add-assets')).not.toBeInTheDocument();
-    });
-
-=======
->>>>>>> 25d178d9
     it('does not display empty assets action, if there are no assets, no folders and the user is currently filtering', () => {
       useQueryParams.mockReturnValueOnce([{ rawQuery: '', query: { filters: 'true' } }, jest.fn()]);
       useAssets.mockReturnValueOnce({
