--- conflicted
+++ resolved
@@ -1,7 +1,3 @@
-/**
- *  ! Have a discussion with maeva about l.170
- */
-
 import React from 'react';
 import { useTracking } from '@strapi/helper-plugin';
 import AddIcon from '@strapi/icons/AddIcon';
@@ -156,7 +152,6 @@
                 id: getTrad('app.utils.edit'),
                 defaultMessage: 'Edit',
               })}
-<<<<<<< HEAD
             </Button>
           )
         }
@@ -176,47 +171,10 @@
       />
       <ContentLayout>
         <Stack size={4}>
-          <Row justifyContent="flex-end">
+          <Flex justifyContent="flex-end">
             <Stack horizontal size={2}>
               <LinkToCMSettingsView
                 key="link-to-cm-settings-view"
-=======
-            </Link>
-          }
-        />
-        <ContentLayout>
-          <Stack size={4}>
-            <Flex justifyContent="flex-end">
-              <Stack horizontal size={2}>
-                {/* <LinkToCMSettingsView
-                  key="link-to-cm-settings-view"
-                  targetUid={targetUid}
-                  isTemporary={isTemporary}
-                  isInContentTypeView={isInContentTypeView}
-                  contentTypeKind={contentTypeKind}
-                /> */}
-                <Button
-                  startIcon={<AddIcon />}
-                  variant="primary"
-                  onClick={() => {
-                    const headerDisplayObject = {
-                      header_label_1: currentDataName,
-                      header_icon_name_1: forTarget === 'contentType' ? contentTypeKind : forTarget,
-                      header_icon_isCustom_1: false,
-                    };
-                    handleClickAddField(forTarget, targetUid, headerDisplayObject);
-                  }}
-                >
-                  {formatMessage({ id: getTrad('button.attributes.add.another') })}
-                </Button>
-              </Stack>
-            </Flex>
-            <Box background="neutral0" shadow="filterShadow" hasRadius>
-              <List
-                items={attributes}
-                customRowComponent={props => <ListRow {...props} onClick={handleClickEditField} />}
-                addComponentToDZ={handleClickAddComponentToDZ}
->>>>>>> ac17df62
                 targetUid={targetUid}
                 isTemporary={isTemporary}
                 isInContentTypeView={isInContentTypeView}
@@ -224,7 +182,7 @@
                 disabled={isCreatingFirstContentType}
               />
             </Stack>
-          </Row>
+          </Flex>
           <Box background="neutral0" shadow="filterShadow" hasRadius>
             <List
               items={attributes}
