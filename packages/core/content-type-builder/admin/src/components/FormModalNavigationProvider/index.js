--- conflicted
+++ resolved
@@ -1,4 +1,4 @@
-import React, { useState, useMemo } from 'react';
+import React, { useState } from 'react';
 import PropTypes from 'prop-types';
 import { useTracking } from '@strapi/helper-plugin';
 import FormModalNavigationContext from '../../contexts/FormModalNavigationContext';
@@ -8,10 +8,9 @@
   const [state, setFormModalNavigationState] = useState(INITIAL_STATE_DATA);
   const { trackUsage } = useTracking();
 
-<<<<<<< HEAD
   const onClickSelectCustomField = ({ attributeType, customFieldUid }) => {
     // TODO: Add tracking for custom fields
-    setFormModalNavigationState(prevState => {
+    setFormModalNavigationState((prevState) => {
       return {
         ...prevState,
         actionType: 'create',
@@ -27,7 +26,7 @@
       trackUsage('didSelectContentTypeFieldType', { type: attributeType });
     }
 
-    setFormModalNavigationState(prevState => {
+    setFormModalNavigationState((prevState) => {
       return {
         ...prevState,
         actionType: 'create',
@@ -39,7 +38,7 @@
   };
 
   const onOpenModalAddComponentsToDZ = ({ dynamicZoneTarget, targetUid }) => {
-    setFormModalNavigationState(prevState => {
+    setFormModalNavigationState((prevState) => {
       return {
         ...prevState,
         dynamicZoneTarget,
@@ -54,7 +53,7 @@
   };
 
   const onOpenModalAddField = ({ forTarget, targetUid }) => {
-    setFormModalNavigationState(prevState => {
+    setFormModalNavigationState((prevState) => {
       return {
         ...prevState,
         actionType: 'create',
@@ -66,14 +65,14 @@
     });
   };
 
-  const onOpenModalCreateSchema = nextState => {
-    setFormModalNavigationState(prevState => {
+  const onOpenModalCreateSchema = (nextState) => {
+    setFormModalNavigationState((prevState) => {
       return { ...prevState, ...nextState, isOpen: true };
     });
   };
 
-  const onOpenModalEditCategory = categoryName => {
-    setFormModalNavigationState(prevState => {
+  const onOpenModalEditCategory = (categoryName) => {
+    setFormModalNavigationState((prevState) => {
       return {
         ...prevState,
         categoryName,
@@ -91,7 +90,7 @@
     attributeType,
     customFieldUid,
   }) => {
-    setFormModalNavigationState(prevState => {
+    setFormModalNavigationState((prevState) => {
       return {
         ...prevState,
         modalType: 'customField',
@@ -107,7 +106,7 @@
   };
 
   const onOpenModalEditField = ({ forTarget, targetUid, attributeName, attributeType, step }) => {
-    setFormModalNavigationState(prevState => {
+    setFormModalNavigationState((prevState) => {
       return {
         ...prevState,
         modalType: 'attribute',
@@ -123,7 +122,7 @@
   };
 
   const onOpenModalEditSchema = ({ modalType, forTarget, targetUid, kind }) => {
-    setFormModalNavigationState(prevState => {
+    setFormModalNavigationState((prevState) => {
       return {
         ...prevState,
         modalType,
@@ -141,7 +140,7 @@
   };
 
   const onNavigateToChooseAttributeModal = ({ forTarget, targetUid }) => {
-    setFormModalNavigationState(prev => {
+    setFormModalNavigationState((prev) => {
       return {
         ...prev,
         forTarget,
@@ -152,7 +151,7 @@
   };
 
   const onNavigateToCreateComponentStep2 = () => {
-    setFormModalNavigationState(prev => {
+    setFormModalNavigationState((prev) => {
       return {
         ...prev,
         attributeType: 'component',
@@ -163,7 +162,7 @@
   };
 
   const onNavigateToAddCompoToDZModal = ({ dynamicZoneTarget }) => {
-    setFormModalNavigationState(prev => {
+    setFormModalNavigationState((prev) => {
       return {
         ...prev,
         dynamicZoneTarget,
@@ -196,161 +195,6 @@
         setFormModalNavigationState,
       }}
     >
-=======
-  const navigationValue = useMemo(() => {
-    const onClickSelectField = ({ attributeType, step }) => {
-      if (state.forTarget === 'contentType') {
-        trackUsage('didSelectContentTypeFieldType', { type: attributeType });
-      }
-
-      setFormModalNavigationState((prevState) => {
-        return {
-          ...prevState,
-          actionType: 'create',
-          modalType: 'attribute',
-          step,
-          attributeType,
-        };
-      });
-    };
-
-    const onOpenModalAddComponentsToDZ = ({ dynamicZoneTarget, targetUid }) => {
-      setFormModalNavigationState((prevState) => {
-        return {
-          ...prevState,
-          dynamicZoneTarget,
-          targetUid,
-          modalType: 'addComponentToDynamicZone',
-          forTarget: 'contentType',
-          step: '1',
-          actionType: 'edit',
-          isOpen: true,
-        };
-      });
-    };
-
-    const onOpenModalAddField = ({ forTarget, targetUid }) => {
-      setFormModalNavigationState((prevState) => {
-        return {
-          ...prevState,
-          actionType: 'create',
-          forTarget,
-          targetUid,
-          modalType: 'chooseAttribute',
-
-          isOpen: true,
-        };
-      });
-    };
-
-    const onOpenModalCreateSchema = (nextState) => {
-      setFormModalNavigationState((prevState) => {
-        return { ...prevState, ...nextState, isOpen: true };
-      });
-    };
-
-    const onOpenModalEditCategory = (categoryName) => {
-      setFormModalNavigationState((prevState) => {
-        return {
-          ...prevState,
-          categoryName,
-          actionType: 'edit',
-          modalType: 'editCategory',
-          isOpen: true,
-        };
-      });
-    };
-
-    const onOpenModalEditField = ({ forTarget, targetUid, attributeName, attributeType, step }) => {
-      setFormModalNavigationState((prevState) => {
-        return {
-          ...prevState,
-          modalType: 'attribute',
-          actionType: 'edit',
-          forTarget,
-          targetUid,
-          attributeName,
-          attributeType,
-          step,
-          isOpen: true,
-        };
-      });
-    };
-
-    const onOpenModalEditSchema = ({ modalType, forTarget, targetUid, kind }) => {
-      setFormModalNavigationState((prevState) => {
-        return {
-          ...prevState,
-          modalType,
-          actionType: 'edit',
-          forTarget,
-          targetUid,
-          kind,
-          isOpen: true,
-        };
-      });
-    };
-
-    const onCloseModal = () => {
-      setFormModalNavigationState(INITIAL_STATE_DATA);
-    };
-
-    const onNavigateToChooseAttributeModal = ({ forTarget, targetUid }) => {
-      setFormModalNavigationState((prev) => {
-        return {
-          ...prev,
-          forTarget,
-          targetUid,
-          modalType: 'chooseAttribute',
-        };
-      });
-    };
-
-    const onNavigateToCreateComponentStep2 = () => {
-      setFormModalNavigationState((prev) => {
-        return {
-          ...prev,
-          attributeType: 'component',
-          modalType: 'attribute',
-          step: '2',
-        };
-      });
-    };
-
-    const onNavigateToAddCompoToDZModal = ({ dynamicZoneTarget }) => {
-      setFormModalNavigationState((prev) => {
-        return {
-          ...prev,
-          dynamicZoneTarget,
-          modalType: 'addComponentToDynamicZone',
-          actionType: 'create',
-          step: '1',
-          attributeType: null,
-          attributeName: null,
-        };
-      });
-    };
-
-    return {
-      ...state,
-      onClickSelectField,
-      onCloseModal,
-      onNavigateToChooseAttributeModal,
-      onNavigateToAddCompoToDZModal,
-      onOpenModalAddComponentsToDZ,
-      onNavigateToCreateComponentStep2,
-      onOpenModalAddField,
-      onOpenModalCreateSchema,
-      onOpenModalEditCategory,
-      onOpenModalEditField,
-      onOpenModalEditSchema,
-      setFormModalNavigationState,
-    };
-  }, [trackUsage, state, setFormModalNavigationState]);
-
-  return (
-    <FormModalNavigationContext.Provider value={navigationValue}>
->>>>>>> a8ff3aef
       {children}
     </FormModalNavigationContext.Provider>
   );
