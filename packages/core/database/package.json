--- conflicted
+++ resolved
@@ -1,10 +1,6 @@
 {
   "name": "@strapi/database",
-<<<<<<< HEAD
-  "version": "4.10.8",
-=======
   "version": "4.11.0",
->>>>>>> 0de06a00
   "description": "Strapi's database layer",
   "homepage": "https://strapi.io",
   "bugs": {
@@ -37,11 +33,7 @@
     "lint": "run -T eslint ."
   },
   "dependencies": {
-<<<<<<< HEAD
-    "@strapi/utils": "4.10.8",
-=======
     "@strapi/utils": "4.11.0",
->>>>>>> 0de06a00
     "date-fns": "2.30.0",
     "debug": "4.3.4",
     "fs-extra": "10.0.0",
