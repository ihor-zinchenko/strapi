--- conflicted
+++ resolved
@@ -69,13 +69,8 @@
     "@storybook/builder-webpack5": "6.5.9",
     "@storybook/manager-webpack5": "6.4.10",
     "@storybook/react": "^6.5.10",
-<<<<<<< HEAD
-    "@strapi/design-system": "1.4.0-beta.2",
-    "@strapi/icons": "1.4.0-beta.2",
-=======
     "@strapi/design-system": "1.4.0",
     "@strapi/icons": "1.4.0",
->>>>>>> fb4f3353
     "@testing-library/react": "12.1.4",
     "@testing-library/react-hooks": "8.0.1",
     "cross-env": "^7.0.3",
