{
  "name": "@strapi/plugin-email",
  "version": "4.15.2",
  "description": "Easily configure your Strapi application to send emails.",
  "repository": {
    "type": "git",
    "url": "git://github.com/strapi/strapi.git"
  },
  "license": "SEE LICENSE IN LICENSE",
  "author": {
    "name": "Strapi Solutions SAS",
    "email": "hi@strapi.io",
    "url": "https://strapi.io"
  },
  "maintainers": [
    {
      "name": "Strapi Solutions SAS",
      "email": "hi@strapi.io",
      "url": "https://strapi.io"
    }
  ],
  "exports": {
    "./strapi-admin": {
      "types": "./dist/admin/src/index.d.ts",
      "source": "./admin/src/index.ts",
      "import": "./dist/admin/index.mjs",
      "require": "./dist/admin/index.js",
      "default": "./dist/admin/index.js"
    },
    "./strapi-server": {
      "types": "./dist/server/src/index.d.ts",
      "source": "./server/src/index.ts",
      "import": "./dist/server/index.mjs",
      "require": "./dist/server/index.js",
      "default": "./dist/server/index.js"
    },
    "./package.json": "./package.json"
  },
  "files": [
    "./dist",
    "strapi-server.js"
  ],
  "scripts": {
    "build": "pack-up build",
    "clean": "run -T rimraf ./dist",
    "lint": "run -T eslint .",
    "prepublishOnly": "yarn clean && yarn build",
    "test:front": "run -T cross-env IS_EE=true jest --config ./jest.config.front.js",
    "test:front:ce": "run -T cross-env IS_EE=false jest --config ./jest.config.front.js",
    "test:front:watch": "run -T cross-env IS_EE=true jest --config ./jest.config.front.js --watchAll",
    "test:front:watch:ce": "run -T cross-env IS_EE=false jest --config ./jest.config.front.js --watchAll",
    "test:ts:front": "run -T tsc -p admin/tsconfig.json",
    "watch": "pack-up watch"
  },
  "dependencies": {
<<<<<<< HEAD
    "@strapi/design-system": "1.13.0",
    "@strapi/helper-plugin": "4.15.2",
=======
    "@strapi/design-system": "1.13.1",
    "@strapi/helper-plugin": "4.15.1",
>>>>>>> 5c5ae949
    "@strapi/icons": "1.13.0",
    "@strapi/provider-email-sendmail": "4.15.2",
    "@strapi/utils": "4.15.2",
    "lodash": "4.17.21",
    "prop-types": "^15.8.1",
    "react-intl": "6.4.1",
    "react-query": "3.39.3",
    "yup": "0.32.9"
  },
  "devDependencies": {
    "@strapi/pack-up": "4.15.2",
    "@strapi/types": "4.15.2",
    "@testing-library/react": "14.0.0",
    "@types/koa": "2.13.4",
    "@types/lodash": "^4.14.191",
    "koa": "2.13.4",
    "msw": "1.3.0",
    "react": "^18.2.0",
    "react-dom": "^18.2.0",
    "react-router-dom": "5.3.4",
    "styled-components": "5.3.3"
  },
  "peerDependencies": {
    "koa": "2.13.4",
    "react": "^17.0.0 || ^18.0.0",
    "react-dom": "^17.0.0 || ^18.0.0",
    "react-router-dom": "^5.2.0",
    "styled-components": "^5.2.1"
  },
  "engines": {
    "node": ">=18.0.0 <=20.x.x",
    "npm": ">=6.0.0"
  },
  "strapi": {
    "name": "email",
    "displayName": "Email",
    "description": "Configure your application to send emails.",
    "required": true,
    "kind": "plugin"
  }
}<|MERGE_RESOLUTION|>--- conflicted
+++ resolved
@@ -53,13 +53,8 @@
     "watch": "pack-up watch"
   },
   "dependencies": {
-<<<<<<< HEAD
-    "@strapi/design-system": "1.13.0",
+    "@strapi/design-system": "1.13.1",
     "@strapi/helper-plugin": "4.15.2",
-=======
-    "@strapi/design-system": "1.13.1",
-    "@strapi/helper-plugin": "4.15.1",
->>>>>>> 5c5ae949
     "@strapi/icons": "1.13.0",
     "@strapi/provider-email-sendmail": "4.15.2",
     "@strapi/utils": "4.15.2",
