--- conflicted
+++ resolved
@@ -1,10 +1,6 @@
 import type { Attribute } from '@strapi/strapi';
 
-<<<<<<< HEAD
-export type DateTime = Attribute.Attribute<'datetime'> &
-=======
 export type DateTime = Attribute.OfType<'datetime'> &
->>>>>>> 595a4c88
   // Options
   Attribute.ConfigurableOption &
   Attribute.DefaultOption<DateTimeValue> &
