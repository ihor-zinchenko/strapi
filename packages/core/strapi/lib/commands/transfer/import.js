'use strict';

const {
  createLocalFileSourceProvider,
  createLocalStrapiDestinationProvider,
  createTransferEngine,
  DEFAULT_VERSION_STRATEGY,
  DEFAULT_SCHEMA_STRATEGY,
  DEFAULT_CONFLICT_STRATEGY,
  // TODO: we need to solve this issue with typescript modules
  // eslint-disable-next-line import/no-unresolved, node/no-missing-require
} = require('@strapi/data-transfer');
const { isObject } = require('lodash/fp');
const path = require('path');

const strapi = require('../../index');
const { buildTransferTable, DEFAULT_IGNORED_CONTENT_TYPES } = require('./utils');

/**
 * @typedef {import('@strapi/data-transfer').ILocalFileSourceProviderOptions} ILocalFileSourceProviderOptions
 */

const logger = console;

module.exports = async (opts) => {
  // validate inputs from Commander
  if (!isObject(opts)) {
    logger.error('Could not parse arguments');
    process.exit(1);
  }

  /**
   * From strapi backup file
   */
  const sourceOptions = getLocalFileSourceOptions(opts);

  const source = createLocalFileSourceProvider(sourceOptions);

  /**
   * To local Strapi instance
   */
  const strapiInstance = await strapi(await strapi.compile()).load();

  const destinationOptions = {
    async getStrapi() {
      return strapiInstance;
    },
    strategy: opts.conflictStrategy || DEFAULT_CONFLICT_STRATEGY,
    restore: {
      entities: { exclude: DEFAULT_IGNORED_CONTENT_TYPES },
    },
  };
  const destination = createLocalStrapiDestinationProvider(destinationOptions);

  /**
   * Configure and run the transfer engine
   */
  const engineOptions = {
    versionStrategy: opts.versionStrategy || DEFAULT_VERSION_STRATEGY,
    schemaStrategy: opts.schemaStrategy || DEFAULT_SCHEMA_STRATEGY,
    exclude: opts.exclude,
    rules: {
      links: [
        {
          filter(link) {
            return (
              !DEFAULT_IGNORED_CONTENT_TYPES.includes(link.left.type) &&
              !DEFAULT_IGNORED_CONTENT_TYPES.includes(link.right.type)
            );
          },
        },
      ],
      entities: [
        {
          filter: (entity) => !DEFAULT_IGNORED_CONTENT_TYPES.includes(entity.type),
        },
      ],
    },
  };
  const engine = createTransferEngine(source, destination, engineOptions);

<<<<<<< HEAD
  try {
    const progress = engine.progress.stream;
    const telemetryPayload = (/* payload */) => {
      return {
        eventProperties: {
          source: engine.sourceProvider.name,
          destination: engine.destinationProvider.name,
        },
      };
=======
  logger.info('Starting import...');

  const progress = engine.progress.stream;
  const getTelemetryPayload = () => {
    return {
      eventProperties: {
        source: engine.sourceProvider.name,
        destination: engine.destinationProvider.name,
      },
>>>>>>> 6537d0db
    };
  };

<<<<<<< HEAD
    progress.on('transfer::start', (payload) => {
      logger.info('Starting import...');
      strapiInstance.telemetry.send('didDEITSProcessStart', telemetryPayload(payload));
    });

    progress.on('transfer::finish', (payload) => {
      strapiInstance.telemetry.send('didDEITSProcessFinish', telemetryPayload(payload));
    });

    progress.on('transfer::error', (payload) => {
      strapiInstance.telemetry.send('didDEITSProcessFail', telemetryPayload(payload));
    });
=======
  progress.on('transfer::start', async () => {
    await strapiInstance.telemetry.send('didDEITSProcessStart', getTelemetryPayload());
  });
>>>>>>> 6537d0db

  try {
    const results = await engine.transfer();
    const table = buildTransferTable(results.engine);
    logger.info(table.toString());

    logger.info('Import process has been completed successfully!');
  } catch (e) {
    await strapiInstance.telemetry.send('didDEITSProcessFail', getTelemetryPayload());
    logger.error('Import process failed unexpectedly:');
    logger.error(e);
    process.exit(1);
  }

  // Note: Telemetry can't be sent in a finish event, because it runs async after this block but we can't await it, so if process.exit is used it won't send
  await strapi.telemetry.send('didDEITSProcessFinish', getTelemetryPayload());
  process.exit(0);
};

/**
 * Infer local file source provider options based on a given filename
 *
 * @param {{ file: string; key?: string }} opts
 *
 * @return {ILocalFileSourceProviderOptions}
 */
const getLocalFileSourceOptions = (opts) => {
  /**
   * @type {ILocalFileSourceProviderOptions}
   */
  const options = {
    file: { path: opts.file },
    compression: { enabled: false },
    encryption: { enabled: false },
  };

  const { extname, parse } = path;

  let file = options.file.path;

  if (extname(file) === '.enc') {
    file = parse(file).name;
    options.encryption = { enabled: true, key: opts.key };
  }

  if (extname(file) === '.gz') {
    file = parse(file).name;
    options.compression = { enabled: true };
  }

  return options;
};<|MERGE_RESOLUTION|>--- conflicted
+++ resolved
@@ -77,20 +77,8 @@
       ],
     },
   };
+
   const engine = createTransferEngine(source, destination, engineOptions);
-
-<<<<<<< HEAD
-  try {
-    const progress = engine.progress.stream;
-    const telemetryPayload = (/* payload */) => {
-      return {
-        eventProperties: {
-          source: engine.sourceProvider.name,
-          destination: engine.destinationProvider.name,
-        },
-      };
-=======
-  logger.info('Starting import...');
 
   const progress = engine.progress.stream;
   const getTelemetryPayload = () => {
@@ -99,28 +87,13 @@
         source: engine.sourceProvider.name,
         destination: engine.destinationProvider.name,
       },
->>>>>>> 6537d0db
     };
   };
 
-<<<<<<< HEAD
-    progress.on('transfer::start', (payload) => {
-      logger.info('Starting import...');
-      strapiInstance.telemetry.send('didDEITSProcessStart', telemetryPayload(payload));
-    });
-
-    progress.on('transfer::finish', (payload) => {
-      strapiInstance.telemetry.send('didDEITSProcessFinish', telemetryPayload(payload));
-    });
-
-    progress.on('transfer::error', (payload) => {
-      strapiInstance.telemetry.send('didDEITSProcessFail', telemetryPayload(payload));
-    });
-=======
   progress.on('transfer::start', async () => {
+    logger.info('Starting import...');
     await strapiInstance.telemetry.send('didDEITSProcessStart', getTelemetryPayload());
   });
->>>>>>> 6537d0db
 
   try {
     const results = await engine.transfer();
