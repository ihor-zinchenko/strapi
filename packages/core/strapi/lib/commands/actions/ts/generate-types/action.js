--- conflicted
+++ resolved
@@ -22,11 +22,7 @@
       // TODO V5: verbose is deprecated and should be removed
       debug: debug || verbose,
     },
-<<<<<<< HEAD
-    artefacts: { contentTypes: true, components: true },
-=======
     artifacts: { contentTypes: true, components: true },
->>>>>>> 595a4c88
   });
 
   app.destroy();
