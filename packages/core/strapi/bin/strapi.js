--- conflicted
+++ resolved
@@ -71,11 +71,7 @@
 // TODO: validate these inputs. Hopefully here, but worst case it may require adding a hook on each command
 const excludeOption = new Option(
   '--exclude <data,to,exclude>',
-<<<<<<< HEAD
-  'Comma-separated list of data to exclude (files [localMediaFiles, providerMediaFiles], content [entities, links], schema, configuration)' // ['webhooks', 'content', 'localmedia', 'providermedia', 'relations']
-=======
   'Comma-separated list of data to exclude (files [localAssets, providerAssets], content [entities, links], schema, configuration)'
->>>>>>> 51b2e888
 ).argParser(parseInputList);
 
 // Initial program setup
