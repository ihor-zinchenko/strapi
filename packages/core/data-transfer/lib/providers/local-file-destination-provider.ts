--- conflicted
+++ resolved
@@ -5,19 +5,14 @@
 import { chain } from 'stream-chain';
 import { stringer } from 'stream-json/jsonl/Stringer';
 
-<<<<<<< HEAD
 import type {
   IDestinationProvider,
   IDestinationProviderTransferResults,
   ProviderType,
   TransferStage,
 } from '../../types';
-import { createCipher } from '../encryption/encrypt';
+import { createEncryptionCipher } from '../encryption/encrypt';
 import { providerResultsCounter } from './util';
-=======
-import type { IDestinationProvider, ProviderType, Stream } from '../../types';
-import { createEncryptionCipher } from '../encryption/encrypt';
->>>>>>> c79bce4f
 
 export interface ILocalFileDestinationProviderOptions {
   // Encryption
