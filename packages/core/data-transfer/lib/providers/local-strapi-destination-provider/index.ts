--- conflicted
+++ resolved
@@ -95,7 +95,6 @@
 
     return mapSchemasValues(schemas);
   }
-<<<<<<< HEAD
 
   async getConfigurationStream(): Promise<Writable> {
     if (!this.strapi) {
@@ -122,46 +121,4 @@
       },
     });
   }
-
-  // getEntitiesStream(): Writable {
-  //   const self = this;
-
-  //   return new Writable({
-  //     objectMode: true,
-  //     async write(entity, _encoding, callback) {
-  //       if (!self.strapi) {
-  //         callback(new Error('Strapi instance not found'));
-  //       }
-
-  //       const { type: uid, id, data } = entity;
-
-  //       try {
-  //         await strapi.entityService.create(uid, { data });
-  //       } catch (e: any) {
-  //         // TODO: remove "any" cast
-  //         log.warn(
-  //           chalk.bold(`Failed to import ${chalk.yellowBright(uid)} (${chalk.greenBright(id)})`)
-  //         );
-
-  //         e.details.errors
-  //           .map((err: any, i: number) => {
-  //             // TODO: add correct error type
-  //             const info = {
-  //               uid: chalk.yellowBright(`[${uid}]`),
-  //               path: chalk.blueBright(`[${err.path.join('.')}]`),
-  //               id: chalk.greenBright(`[${id}]`),
-  //               message: err.message,
-  //             };
-
-  //             return `(${i}) ${info.uid}${info.id}${info.path}: ${info.message}`;
-  //           })
-  //           .forEach((message: string) => log.warn(message));
-  //       } finally {
-  //         callback();
-  //       }
-  //     },
-  //   });
-  // }
-=======
->>>>>>> 88bb8808
 }