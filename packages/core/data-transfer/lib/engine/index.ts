import { PassThrough } from 'stream-chain';
<<<<<<< HEAD
import * as path from 'path';
=======
import { extname } from 'path';
>>>>>>> 36e7559b
import { isEmpty, uniq } from 'lodash/fp';
import { diff as semverDiff } from 'semver';
import type { Schema } from '@strapi/strapi';

import type {
  Diff,
  IAsset,
  IDestinationProvider,
  IEntity,
  IMetadata,
  ISourceProvider,
  ITransferEngine,
  ITransferEngineOptions,
  ITransferResults,
  TransferProgress,
  TransferStage,
} from '../../types';

import compareSchemas from '../strategies';
<<<<<<< HEAD

// eslint-disable-next-line @typescript-eslint/no-var-requires
const semverDiff = require('semver/functions/diff');
=======
>>>>>>> 36e7559b

export const transferStages: ReadonlyArray<TransferStage> = Object.freeze([
  'entities',
  'links',
  'assets',
  'schemas',
  'configuration',
]);

class TransferEngine<
  S extends ISourceProvider = ISourceProvider,
  D extends IDestinationProvider = IDestinationProvider
> implements ITransferEngine
{
  sourceProvider: ISourceProvider;

  destinationProvider: IDestinationProvider;

  options: ITransferEngineOptions;

  #metadata: { source?: IMetadata; destination?: IMetadata } = {};

  progress: {
    data: TransferProgress;
    stream: PassThrough;
  };

  constructor(
    sourceProvider: ISourceProvider,
    destinationProvider: IDestinationProvider,
    options: ITransferEngineOptions
  ) {
    if (sourceProvider.type !== 'source') {
      throw new Error("SourceProvider does not have type 'source'");
    }
    if (destinationProvider.type !== 'destination') {
      throw new Error("DestinationProvider does not have type 'destination'");
    }
    this.sourceProvider = sourceProvider;
    this.destinationProvider = destinationProvider;
    this.options = options;

    this.progress = { data: {}, stream: new PassThrough() };
  }

  #updateTransferProgress<T = unknown>(
    stage: TransferStage,
    data: T,
    aggregate?: {
      size?: (value: T) => number;
      key?: (value: T) => string;
    }
  ) {
    if (!this.progress.data[stage]) {
      this.progress.data[stage] = { count: 0, bytes: 0 };
    }

    const stageProgress = this.progress.data[stage]!;

    const size = aggregate?.size?.(data) ?? JSON.stringify(data).length;
    const key = aggregate?.key?.(data);

    stageProgress.count += 1;
    stageProgress.bytes += size;

    // Handle aggregate updates if necessary
    if (key) {
      if (!stageProgress.aggregates) {
        stageProgress.aggregates = {};
      }

      const { aggregates } = stageProgress;

      if (!aggregates[key]) {
        aggregates[key] = { count: 0, bytes: 0 };
      }

      aggregates[key].count += 1;
      aggregates[key].bytes += size;
    }
  }

  #progressTracker(
    stage: TransferStage,
    aggregate?: {
      size?(value: unknown): number;
      key?(value: unknown): string;
    }
  ) {
    return new PassThrough({
      objectMode: true,
      transform: (data, _encoding, callback) => {
        this.#updateTransferProgress(stage, data, aggregate);
        this.#emitStageUpdate('progress', stage);
        callback(null, data);
      },
    });
  }

  #emitTransferUpdate(type: 'start' | 'finish' | 'error', payload?: object) {
    this.progress.stream.emit(`transfer::${type}`, payload);
  }

  #emitStageUpdate(type: 'start' | 'finish' | 'progress' | 'skip', transferStage: TransferStage) {
    this.progress.stream.emit(`stage::${type}`, {
      data: this.progress.data,
      stage: transferStage,
    });
  }

  #assertStrapiVersionIntegrity(sourceVersion?: string, destinationVersion?: string) {
    const strategy = this.options.versionMatching;

    if (
      !sourceVersion ||
      !destinationVersion ||
      strategy === 'ignore' ||
      destinationVersion === sourceVersion
    ) {
      return;
    }

    let diff;
    try {
      diff = semverDiff(sourceVersion, destinationVersion);
    } catch (e: unknown) {
      throw new Error(
        `Strapi versions doesn't match (${strategy} check): ${sourceVersion} does not match with ${destinationVersion}`
      );
    }
    if (!diff) {
      return;
    }

    const validPatch = ['prelease', 'build'];
    const validMinor = [...validPatch, 'patch', 'prepatch'];
    const validMajor = [...validMinor, 'minor', 'preminor'];
    if (strategy === 'patch' && validPatch.includes(diff)) {
      return;
    }
    if (strategy === 'minor' && validMinor.includes(diff)) {
      return;
    }
    if (strategy === 'major' && validMajor.includes(diff)) {
      return;
    }

    throw new Error(
      `Strapi versions doesn't match (${strategy} check): ${sourceVersion} does not match with ${destinationVersion}`
    );
  }

  #assertSchemasMatching(sourceSchemas: any, destinationSchemas: any) {
    const strategy = this.options.schemasMatching || 'strict';
    const keys = uniq(Object.keys(sourceSchemas).concat(Object.keys(destinationSchemas)));
    const diffs: { [key: string]: Diff[] } = {};

    keys.forEach((key) => {
      const sourceSchema = sourceSchemas[key];
      const destinationSchema = destinationSchemas[key];
      const schemaDiffs = compareSchemas(sourceSchema, destinationSchema, strategy);

      if (schemaDiffs.length) {
        diffs[key] = schemaDiffs;
      }
    });

    if (!isEmpty(diffs)) {
      throw new Error(
        `Import process failed because the project doesn't have a matching data structure 
        ${JSON.stringify(diffs, null, 2)}
        `
      );
    }
  }

  async init(): Promise<void> {
    // Resolve providers' resource and store
    // them in the engine's internal state
    await this.#resolveProviderResource();

    // Update the destination provider's source metadata
    const { source: sourceMetadata } = this.#metadata;

    if (sourceMetadata) {
      this.destinationProvider.setMetadata?.('source', sourceMetadata);
    }
  }

  async bootstrap(): Promise<void> {
    await Promise.all([this.sourceProvider.bootstrap?.(), this.destinationProvider.bootstrap?.()]);
  }

  async close(): Promise<void> {
    await Promise.all([this.sourceProvider.close?.(), this.destinationProvider.close?.()]);
  }

  async #resolveProviderResource() {
    const sourceMetadata = await this.sourceProvider.getMetadata();
    const destinationMetadata = await this.destinationProvider.getMetadata();

    if (sourceMetadata) {
      this.#metadata.source = sourceMetadata;
    }

    if (destinationMetadata) {
      this.#metadata.destination = destinationMetadata;
    }
  }

  async integrityCheck(): Promise<boolean> {
    try {
      const sourceMetadata = await this.sourceProvider.getMetadata();
      const destinationMetadata = await this.destinationProvider.getMetadata();

      if (sourceMetadata && destinationMetadata) {
        this.#assertStrapiVersionIntegrity(
          sourceMetadata?.strapi?.version,
          destinationMetadata?.strapi?.version
        );
      }

      const sourceSchemas = await this.sourceProvider.getSchemas?.();
      const destinationSchemas = await this.destinationProvider.getSchemas?.();

      if (sourceSchemas && destinationSchemas) {
        this.#assertSchemasMatching(sourceSchemas, destinationSchemas);
      }

      return true;
    } catch (error) {
      return false;
    }
  }

  async transfer(): Promise<ITransferResults<S, D>> {
    // reset data between transfers
    this.progress.data = {};

    this.#emitTransferUpdate('start');

    try {
      await this.bootstrap();
      await this.init();

      const isValidTransfer = await this.integrityCheck();

      if (!isValidTransfer) {
        // TODO: provide the log from the integrity check
        throw new Error(
          `Unable to transfer the data between ${this.sourceProvider.name} and ${this.destinationProvider.name}.\nPlease refer to the log above for more information.`
        );
      }

      await this.beforeTransfer();
      // Run the transfer stages
      await this.transferSchemas();
      await this.transferEntities();
      await this.transferAssets();
      await this.transferLinks();
      await this.transferConfiguration();

      this.#emitTransferUpdate('finish');

      // Gracefully close the providers
      await this.close();
    } catch (e: unknown) {
      this.#emitTransferUpdate('error', { error: e });

      // Rollback the destination provider if an exception is thrown during the transfer
      // Note: This will be configurable in the future
      await this.destinationProvider.rollback?.(e as Error);
      throw e;
    }

    return {
      source: this.sourceProvider.results,
      destination: this.destinationProvider.results,
      engine: this.progress.data,
    };
  }

  async beforeTransfer(): Promise<void> {
    await this.sourceProvider.beforeTransfer?.();
    await this.destinationProvider.beforeTransfer?.();
  }

  async transferSchemas(): Promise<void> {
    const stageName: TransferStage = 'schemas';

    const inStream = await this.sourceProvider.streamSchemas?.();
    if (!inStream) {
      this.#emitStageUpdate('skip', stageName);
      return;
    }

    const outStream = await this.destinationProvider.getSchemasStream?.();
    if (!outStream) {
      this.#emitStageUpdate('skip', stageName);
      return;
    }

    this.#emitStageUpdate('start', stageName);
    return new Promise((resolve, reject) => {
      inStream
        // Throw on error in the source
        .on('error', reject);

      outStream
        // Throw on error in the destination
        .on('error', reject)
        // Resolve the promise when the destination has finished reading all the data from the source
        .on('close', () => {
          this.#emitStageUpdate('finish', stageName);
          resolve();
        });

      inStream
        .pipe(this.#progressTracker(stageName, { key: (value: Schema) => value.modelType }))
        .pipe(outStream);
    });
  }

  async transferEntities(): Promise<void> {
    const stageName: TransferStage = 'entities';

    const inStream = await this.sourceProvider.streamEntities?.();
    if (!inStream) {
      this.#emitStageUpdate('skip', stageName);
      return;
    }

    const outStream = await this.destinationProvider.getEntitiesStream?.();
    if (!outStream) {
      this.#emitStageUpdate('skip', stageName);
      return;
    }

    this.#emitStageUpdate('start', stageName);

    return new Promise((resolve, reject) => {
      inStream
        // Throw on error in the source
        .on('error', (e) => {
          reject(e);
        });

      outStream
        // Throw on error in the destination
        .on('error', (e) => {
          reject(e);
        })
        // Resolve the promise when the destination has finished reading all the data from the source
        .on('close', () => {
          this.#emitStageUpdate('finish', stageName);
          resolve();
        });

      inStream
        .pipe(this.#progressTracker(stageName, { key: (value: IEntity) => value.type }))
        .pipe(outStream);
    });
  }

  async transferLinks(): Promise<void> {
    const stageName: TransferStage = 'links';

    const inStream = await this.sourceProvider.streamLinks?.();
    if (!inStream) {
      this.#emitStageUpdate('skip', stageName);
      return;
    }

    const outStream = await this.destinationProvider.getLinksStream?.();
    if (!outStream) {
      this.#emitStageUpdate('skip', stageName);
      return;
    }

    this.#emitStageUpdate('start', 'links');

    return new Promise((resolve, reject) => {
      inStream
        // Throw on error in the source
        .on('error', reject);

      outStream
        // Throw on error in the destination
        .on('error', reject)
        // Resolve the promise when the destination has finished reading all the data from the source
        .on('close', () => {
          this.#emitStageUpdate('finish', stageName);
          resolve();
        });

      inStream.pipe(this.#progressTracker(stageName)).pipe(outStream);
    });
  }

  async transferAssets(): Promise<void> {
    const stageName: TransferStage = 'assets';
    const inStream = await this.sourceProvider.streamAssets?.();
    if (!inStream) {
      this.#emitStageUpdate('skip', stageName);
      return;
    }

    const outStream = await this.destinationProvider.getAssetsStream?.();
    if (!outStream) {
      this.#emitStageUpdate('skip', stageName);
      return;
    }

    this.#emitStageUpdate('start', stageName);

    return new Promise((resolve, reject) => {
      inStream
        // Throw on error in the source
        .on('error', reject);

      outStream
        // Throw on error in the destination
        .on('error', reject)
        // Resolve the promise when the destination has finished reading all the data from the source
        .on('close', () => {
          this.#emitStageUpdate('finish', stageName);
          resolve();
        });

      inStream
        .pipe(
          this.#progressTracker(stageName, {
            size: (value: IAsset) => value.stats.size,
            key: (value: IAsset) => extname(value.filename),
          })
        )
        .pipe(outStream);
    });
  }

  async transferConfiguration(): Promise<void> {
    const stageName: TransferStage = 'configuration';

    const inStream = await this.sourceProvider.streamConfiguration?.();
    if (!inStream) {
      this.#emitStageUpdate('skip', stageName);
      return;
    }

    const outStream = await this.destinationProvider.getConfigurationStream?.();
    if (!outStream) {
      this.#emitStageUpdate('skip', stageName);
      return;
    }

    this.#emitStageUpdate('start', stageName);

    return new Promise((resolve, reject) => {
      inStream
        // Throw on error in the source
        .on('error', reject);

      outStream
        // Throw on error in the destination
        .on('error', reject)
        // Resolve the promise when the destination has finished reading all the data from the source
        .on('close', () => {
          this.#emitStageUpdate('finish', stageName);
          resolve();
        });

      inStream.pipe(this.#progressTracker(stageName)).pipe(outStream);
    });
  }
}

export const createTransferEngine = <
  S extends ISourceProvider = ISourceProvider,
  D extends IDestinationProvider = IDestinationProvider
>(
  sourceProvider: S,
  destinationProvider: D,
  options: ITransferEngineOptions
): TransferEngine<S, D> => {
  return new TransferEngine<S, D>(sourceProvider, destinationProvider, options);
};<|MERGE_RESOLUTION|>--- conflicted
+++ resolved
@@ -1,9 +1,5 @@
 import { PassThrough } from 'stream-chain';
-<<<<<<< HEAD
-import * as path from 'path';
-=======
 import { extname } from 'path';
->>>>>>> 36e7559b
 import { isEmpty, uniq } from 'lodash/fp';
 import { diff as semverDiff } from 'semver';
 import type { Schema } from '@strapi/strapi';
@@ -23,12 +19,6 @@
 } from '../../types';
 
 import compareSchemas from '../strategies';
-<<<<<<< HEAD
-
-// eslint-disable-next-line @typescript-eslint/no-var-requires
-const semverDiff = require('semver/functions/diff');
-=======
->>>>>>> 36e7559b
 
 export const transferStages: ReadonlyArray<TransferStage> = Object.freeze([
   'entities',
