import { Attribute, Common, Schema } from '@strapi/types';
import type { Release, Pagination } from './releases';
import type { Entity } from '../types';

import type { errors } from '@strapi/utils';

export type ReleaseActionEntry = Entity & {
  // Entity attributes
  [key: string]: Attribute.Any;
} & {
  locale?: string;
<<<<<<< HEAD
  status: 'published' | 'draft';
};

type ReleaseActionEntryData = {
  id: ReleaseActionEntry['id'];
  locale?: {
    name: string;
    code: string;
  };
  contentType: {
    mainFieldValue?: string;
    displayName: string;
  };
  status: 'published' | 'draft';
=======
>>>>>>> beec7864
};

export interface ReleaseAction extends Entity {
  type: 'publish' | 'unpublish';
  entry: ReleaseActionEntry;
  contentType: Common.UID.ContentType;
  locale?: string;
<<<<<<< HEAD
=======
  release: Release;
}

export interface FormattedReleaseAction extends Entity {
  type: 'publish' | 'unpublish';
  entry: ReleaseActionEntry;
  contentType: {
    uid: Common.UID.ContentType;
    mainFieldValue?: string;
    displayName: string;
  };
  locale?: {
    name: string;
    code: string;
  };
>>>>>>> beec7864
  release: Release;
}

/**
 * POST /content-releases/:releaseId/actions - Create a release action
 */
export declare namespace CreateReleaseAction {
  export interface Request {
    params: {
      releaseId: Release['id'];
    };
    body: {
      type: ReleaseAction['type'];
      entry: {
        id: ReleaseActionEntry['id'];
        locale?: ReleaseActionEntry['locale'];
        contentType: Common.UID.ContentType;
      };
    };
  }

  export interface Response {
    data: ReleaseAction;
    error?: errors.ApplicationError | errors.ValidationError | errors.NotFoundError;
  }
}

/**
 * GET /content-releases/:id/actions - Get all release actions
 */

export type ReleaseActionGroupBy = 'contentType' | 'action' | 'locale';
export declare namespace GetReleaseActions {
  export interface Request {
    params: {
      releaseId: Release['id'];
    };
    query?: Partial<Pick<Pagination, 'page' | 'pageSize'>> & {
      groupBy?: ReleaseActionGroupBy;
    };
  }

  export interface Response {
    data: {
<<<<<<< HEAD
      [key: string]: Array<ReleaseAction & { entry: ReleaseActionEntryData }>;
=======
      [key: string]: Array<FormattedReleaseAction>;
>>>>>>> beec7864
    };
    meta: {
      pagination: Pagination;
      contentTypes: Record<Schema.ContentType['uid'], Schema.ContentType>;
      components: Record<Schema.Component['uid'], Schema.Component>;
    };
  }
}

/*
 * DELETE /content-releases/:releaseId/actions/:actionId - Delete a release action
 */
export declare namespace DeleteReleaseAction {
  export interface Request {
    params: {
      actionId: ReleaseAction['id'];
      releaseId: Release['id'];
    };
  }

  export interface Response {
    data: ReleaseAction;
    error?: errors.ApplicationError | errors.NotFoundError;
  }
}

/*
 * PUT /content-releases/:releaseId/actions/:actionId - Update a release action
 */
export declare namespace UpdateReleaseAction {
  export interface Request {
    params: {
      actionId: ReleaseAction['id'];
      releaseId: ReleaseAction['id'];
    };
    body: {
      type: ReleaseAction['type'];
    };
  }

  export interface Response {
    data: ReleaseAction;
    error?: errors.ApplicationError | errors.ValidationError | errors.NotFoundError;
  }
}<|MERGE_RESOLUTION|>--- conflicted
+++ resolved
@@ -9,23 +9,6 @@
   [key: string]: Attribute.Any;
 } & {
   locale?: string;
-<<<<<<< HEAD
-  status: 'published' | 'draft';
-};
-
-type ReleaseActionEntryData = {
-  id: ReleaseActionEntry['id'];
-  locale?: {
-    name: string;
-    code: string;
-  };
-  contentType: {
-    mainFieldValue?: string;
-    displayName: string;
-  };
-  status: 'published' | 'draft';
-=======
->>>>>>> beec7864
 };
 
 export interface ReleaseAction extends Entity {
@@ -33,8 +16,6 @@
   entry: ReleaseActionEntry;
   contentType: Common.UID.ContentType;
   locale?: string;
-<<<<<<< HEAD
-=======
   release: Release;
 }
 
@@ -50,7 +31,6 @@
     name: string;
     code: string;
   };
->>>>>>> beec7864
   release: Release;
 }
 
@@ -95,11 +75,7 @@
 
   export interface Response {
     data: {
-<<<<<<< HEAD
-      [key: string]: Array<ReleaseAction & { entry: ReleaseActionEntryData }>;
-=======
       [key: string]: Array<FormattedReleaseAction>;
->>>>>>> beec7864
     };
     meta: {
       pagination: Pagination;
