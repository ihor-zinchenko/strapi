--- conflicted
+++ resolved
@@ -17,10 +17,7 @@
   SingleSelect,
   SingleSelectOption,
   Icon,
-<<<<<<< HEAD
-=======
   Tooltip,
->>>>>>> beec7864
 } from '@strapi/design-system';
 import { LinkButton } from '@strapi/design-system/v2';
 import {
@@ -38,11 +35,7 @@
   useRBAC,
   AnErrorOccurred,
 } from '@strapi/helper-plugin';
-<<<<<<< HEAD
-import { ArrowLeft, CheckCircle, More, Pencil, Trash } from '@strapi/icons';
-=======
 import { ArrowLeft, CheckCircle, More, Pencil, Trash, CrossCircle } from '@strapi/icons';
->>>>>>> beec7864
 import { useIntl } from 'react-intl';
 import { useParams, useHistory, Link as ReactRouterLink, Redirect } from 'react-router-dom';
 import styled from 'styled-components';
@@ -67,13 +60,9 @@
 import type {
   ReleaseAction,
   ReleaseActionGroupBy,
-<<<<<<< HEAD
-} from '../../../shared/contracts/release-actions';
-=======
   ReleaseActionEntry,
 } from '../../../shared/contracts/release-actions';
 import type { Schema } from '@strapi/types';
->>>>>>> beec7864
 
 /* -------------------------------------------------------------------------------------------------
  * ReleaseDetailsLayout
@@ -144,14 +133,6 @@
 };
 
 interface EntryValidationTextProps {
-<<<<<<< HEAD
-  status: ReleaseAction['entry']['status'];
-  action: ReleaseAction['type'];
-}
-
-const EntryValidationText = ({ status, action }: EntryValidationTextProps) => {
-  const { formatMessage } = useIntl();
-=======
   action: ReleaseAction['type'];
   schema: Schema.ContentType;
   components: { [key: Schema.Component['uid']]: Schema.Component };
@@ -189,17 +170,12 @@
       </Flex>
     );
   }
->>>>>>> beec7864
 
   if (action == 'publish') {
     return (
       <Flex gap={2}>
         <Icon color="success600" as={CheckCircle} />
-<<<<<<< HEAD
-        {status === 'published' ? (
-=======
         {entry.publishedAt ? (
->>>>>>> beec7864
           <Typography textColor="success600" fontWeight="bold">
             {formatMessage({
               id: 'content-releases.pages.ReleaseDetails.entry-validation.already-published',
@@ -221,11 +197,7 @@
   return (
     <Flex gap={2}>
       <Icon color="success600" as={CheckCircle} />
-<<<<<<< HEAD
-      {status === 'draft' ? (
-=======
       {!entry.publishedAt ? (
->>>>>>> beec7864
         <Typography textColor="success600" fontWeight="bold">
           {formatMessage({
             id: 'content-releases.pages.ReleaseDetails.entry-validation.already-unpublished',
@@ -559,15 +531,10 @@
 
   const releaseActions = data?.data;
   const releaseMeta = data?.meta;
-<<<<<<< HEAD
-
-  if (isError || isReleaseError || !release || !releaseActions) {
-=======
   const contentTypes = releaseMeta?.contentTypes || {};
   const components = releaseMeta?.components || {};
 
   if (isReleaseError || !release) {
->>>>>>> beec7864
     const errorsArray = [];
     if (releaseError) {
       errorsArray.push({
@@ -591,8 +558,6 @@
     );
   }
 
-<<<<<<< HEAD
-=======
   if (isError || !releaseActions) {
     return (
       <ContentLayout>
@@ -601,7 +566,6 @@
     );
   }
 
->>>>>>> beec7864
   if (Object.keys(releaseActions).length === 0) {
     return (
       <ContentLayout>
@@ -723,24 +687,6 @@
                 </Table.Head>
                 <Table.LoadingBody />
                 <Table.Body>
-<<<<<<< HEAD
-                  {releaseActions[key].map(({ id, type, entry }) => (
-                    <Tr key={id}>
-                      <Td width={'25%'}>
-                        <Typography ellipsis>{`${
-                          entry.contentType.mainFieldValue || entry.id
-                        }`}</Typography>
-                      </Td>
-                      <Td>
-                        <Typography>{`${
-                          entry?.locale?.name ? entry.locale.name : '-'
-                        }`}</Typography>
-                      </Td>
-                      <Td>
-                        <Typography>{entry.contentType.displayName || ''}</Typography>
-                      </Td>
-                      <Td>
-=======
                   {releaseActions[key].map(({ id, contentType, locale, type, entry }) => (
                     <Tr key={id}>
                       <Td width="25%" maxWidth="200px">
@@ -755,7 +701,6 @@
                         <Typography>{contentType.displayName || ''}</Typography>
                       </Td>
                       <Td width="20%">
->>>>>>> beec7864
                         {release.releasedAt ? (
                           <Typography>
                             {formatMessage(
@@ -781,17 +726,6 @@
                         )}
                       </Td>
                       {!release.releasedAt && (
-<<<<<<< HEAD
-                        <Td>
-                          <EntryValidationText status={entry.status} action={type} />
-                        </Td>
-                      )}
-                      <Td>
-                        <Flex justifyContent="flex-end">
-                          <ReleaseActionMenu releaseId={releaseId} actionId={id} />
-                        </Flex>
-                      </Td>
-=======
                         <>
                           <Td width="20%" minWidth="200px">
                             <EntryValidationText
@@ -818,7 +752,6 @@
                           </Td>
                         </>
                       )}
->>>>>>> beec7864
                     </Tr>
                   ))}
                 </Table.Body>
