--- conflicted
+++ resolved
@@ -62,77 +62,7 @@
   const checkIfHasDraftRelations = () => {
     const count = getDraftRelations(modifiedData, layout, componentLayouts);
 
-<<<<<<< HEAD
     draftRelationsCountRef.current = count;
-=======
-    setDraftRelationsCount(count);
-
-    return count > 0;
-  }, [modifiedData, layout, componentLayouts]);
-
-  const headerActions = useMemo(() => {
-    let headerActions = [];
-
-    if ((isCreatingEntry && canCreate) || (!isCreatingEntry && canUpdate)) {
-      headerActions = [
-        {
-          disabled: !didChangeData,
-          color: 'success',
-          label: formatMessage({
-            id: getTrad('containers.Edit.submit'),
-          }),
-          isLoading: status === 'submit-pending',
-          type: 'submit',
-          style: {
-            minWidth: 150,
-            fontWeight: 600,
-          },
-        },
-      ];
-    }
-
-    if (hasDraftAndPublish && canPublish) {
-      const isPublished = !isEmpty(initialData.publishedAt);
-      const isLoading = isPublished ? status === 'unpublish-pending' : status === 'publish-pending';
-      const labelID = isPublished ? 'app.utils.unpublish' : 'app.utils.publish';
-      /* eslint-disable indent */
-      const onClick = isPublished
-        ? () => setWarningUnpublish(true)
-        : e => {
-            if (!checkIfHasDraftRelations()) {
-              onPublish(e);
-            } else {
-              setShowWarningDraftRelation(true);
-            }
-          };
-      /* eslint-enable indent */
-
-      const action = {
-        ...primaryButtonObject,
-        disabled: isCreatingEntry || didChangeData,
-        isLoading,
-        label: formatMessage({ id: labelID }),
-        onClick,
-      };
-
-      headerActions.unshift(action);
-    }
-
-    return headerActions;
-  }, [
-    isCreatingEntry,
-    canCreate,
-    canUpdate,
-    hasDraftAndPublish,
-    canPublish,
-    didChangeData,
-    formatMessage,
-    status,
-    initialData,
-    onPublish,
-    checkIfHasDraftRelations,
-  ]);
->>>>>>> 24c8baf4
 
     return count;
   };
@@ -152,7 +82,7 @@
 
   if (!isCreatingEntry && canUpdate) {
     const shouldShowPublishButton = hasDraftAndPublish && canPublish;
-    const isPublished = !isEmpty(initialData.published_at);
+    const isPublished = !isEmpty(initialData.publishedAt);
     const isPublishButtonLoading = isPublished
       ? status === 'unpublish-pending'
       : status === 'publish-pending';
