import React, { memo, useContext, useMemo, useReducer, useState } from 'react';
import PropTypes from 'prop-types';
import styled from 'styled-components';
import { useMutation } from 'react-query';
<<<<<<< HEAD
import { isEqual, upperFirst, pick, get } from 'lodash';
=======
import isEqual from 'lodash/isEqual';
import upperFirst from 'lodash/upperFirst';
import pick from 'lodash/pick';
>>>>>>> 0cea4f8e
import { stringify } from 'qs';
import { useNotification, useTracking, ConfirmDialog } from '@strapi/helper-plugin';
import { useIntl } from 'react-intl';
import { Box } from '@strapi/parts/Box';
import { Row } from '@strapi/parts/Row';
import { Stack } from '@strapi/parts/Stack';
import { Divider } from '@strapi/parts/Divider';
import { Layout, HeaderLayout, ContentLayout } from '@strapi/parts/Layout';
import { Link } from '@strapi/parts/Link';
import { Main } from '@strapi/parts/Main';
import { H3 } from '@strapi/parts/Text';
import { Select, Option } from '@strapi/parts/Select';
import { Button } from '@strapi/parts/Button';
import CheckIcon from '@strapi/icons/CheckIcon';
import BackIcon from '@strapi/icons/BackIcon';
// import LayoutDndProvider from '../../components/LayoutDndProvider';
import { checkIfAttributeIsDisplayable, getTrad } from '../../utils';
import ModelsContext from '../../contexts/ModelsContext';
import { usePluginsQueryParams } from '../../hooks';
import putCMSettingsLV from './utils/api';
import Settings from './components/Settings';
import DraggableCard from './components/DraggableCard';
import init from './init';
import reducer, { initialState } from './reducer';
import { EXCLUDED_SORT_OPTIONS } from './utils/excludedSortOptions';

<<<<<<< HEAD
const Flex = styled(Box)`
  flex: ${({ size }) => size};
`;

const ScrollableContainer = styled(Flex)`
  overflow-x: scroll;
  overflow-y: hidden;
`;

const SelectContainer = styled(Flex)`
  max-width: ${200 / 16}rem;
`;

const ListSettingsView = ({ layout, slug, updateLayout }) => {
  const { formatMessage } = useIntl();
  const { trackUsage } = useTracking();
=======
const ListSettingsView = ({ layout, slug }) => {
>>>>>>> 0cea4f8e
  const pluginsQueryParams = usePluginsQueryParams();
  const toggleNotification = useNotification();
  const { refetchData } = useContext(ModelsContext);
  const [showWarningSubmit, setWarningSubmit] = useState(false);
  const toggleWarningSubmit = () => setWarningSubmit(prevState => !prevState);
  const [reducerState, dispatch] = useReducer(reducer, initialState, () =>
    init(initialState, layout)
  );
  // const [isOpen, setIsOpen] = useState(false);
  // const [isModalFormOpen, setIsModalFormOpen] = useState(false);
  // const [isDraggingSibling, setIsDraggingSibling] = useState(false);
  // const toggleModalForm = () => setIsModalFormOpen(prevState => !prevState);

  const {
    // labelForm,
    // labelToEdit,
    initialData,
    modifiedData,
  } = reducerState;

  // const attributes = useMemo(() => {
  //   return get(modifiedData, ['attributes'], {});
  // }, [modifiedData]);

  const { attributes } = layout;

  const displayedFields = useMemo(() => {
    return get(modifiedData, ['layouts', 'list'], []);
  }, [modifiedData]);

  // const excludedSortOptions = ['media', 'richtext', 'dynamiczone', 'relation', 'component', 'json'];

<<<<<<< HEAD
=======
  const sortOptions = Object.entries(attributes).reduce((acc, cur) => {
    const [name, { type }] = cur;

    if (!EXCLUDED_SORT_OPTIONS.includes(type)) {
      acc.push(name);
    }

    return acc;
  }, []);

  // const listRemainingFields = useMemo(() => {
  //   return Object.keys(metadatas)
  //     .filter(key => {
  //       return checkIfAttributeIsDisplayable(get(attributes, key, {}));
  //     })
  //     .filter(field => {
  //       return !displayedFields.includes(field);
  //     })
  //     .sort();
  // }, [displayedFields, attributes, metadatas]);

  // console.log(displayedFields, listRemainingFields);

  // const handleClickEditLabel = labelToEdit => {
  //   dispatch({
  //     type: 'SET_LABEL_TO_EDIT',
  //     labelToEdit,
  //   });
  //   toggleModalForm();
  // };

  // const handleClosed = () => {
  //   dispatch({
  //     type: 'UNSET_LABEL_TO_EDIT',
  //   });
  // };

  const handleChange = ({ target: { name, value } }) => {
    dispatch({
      type: 'ON_CHANGE',
      keys: name,
      value: name === 'settings.pageSize' ? parseInt(value, 10) : value,
    });
  };

  const [showWarningSubmit, setWarningSubmit] = useState(false);
  const toggleWarningSubmit = () => setWarningSubmit(prevState => !prevState);

  const handleSubmit = e => {
    e.preventDefault();
    toggleWarningSubmit();
    trackUsage('willSaveContentTypeLayout');
  };

>>>>>>> 0cea4f8e
  const goBackUrl = () => {
    const {
      settings: { pageSize, defaultSortBy, defaultSortOrder },
      kind,
      uid,
    } = initialData;
    const sort = `${defaultSortBy}:${defaultSortOrder}`;
    const goBackSearch = `${stringify(
      {
        page: 1,
        pageSize,
        sort,
      },
      { encode: false }
    )}${pluginsQueryParams ? `&${pluginsQueryParams}` : ''}`;

    return `/content-manager/${kind}/${uid}?${goBackSearch}`;
  };

  const handleChange = ({ target: { name, value } }) => {
    dispatch({
      type: 'ON_CHANGE',
      keys: name,
      value: name === 'settings.pageSize' ? parseInt(value, 10) : value,
    });
    console.log('here');
  };

  const handleConfirm = async () => {
    const body = pick(modifiedData, ['layouts', 'settings', 'metadatas']);
    submitMutation.mutateAsync(body);
  };

  const handleAddField = item => {
    dispatch({
      type: 'ADD_FIELD',
      item,
    });
  };

  const handleRemoveField = (e, index) => {
    e.stopPropagation();

    if (displayedFields.length === 1) {
      toggleNotification({
        type: 'info',
        message: { id: getTrad('notification.info.minimumFields') },
      });
    } else {
      dispatch({
        type: 'REMOVE_FIELD',
        index,
      });
    }
  };

  const handleSubmit = e => {
    e.preventDefault();
    toggleWarningSubmit();
    trackUsage('willSaveContentTypeLayout');
  };

  const sortOptions = Object.entries(attributes).reduce((acc, cur) => {
    const [name, { type }] = cur;

    if (!excludedSortOptions.includes(type)) {
      acc.push(name);
    }

    return acc;
  }, []);

  const submitMutation = useMutation(body => putCMSettingsLV(body, slug), {
    onSuccess: async () => {
      dispatch({
        type: 'SUBMIT_SUCCEEDED',
      });
      trackUsage('didEditListSettings');
      refetchData();
    },
    onError: () => {
      toggleNotification({
        type: 'warning',
        message: { id: 'notification.error' },
      });
    },
    refetchActive: true,
  });
  const { isLoading: isSubmittingForm } = submitMutation;

  const metadatas = get(modifiedData, ['metadatas'], {});
  const listRemainingFields = useMemo(() => {
    return Object.keys(metadatas)
      .filter(key => {
        return checkIfAttributeIsDisplayable(get(attributes, key, {}));
      })
      .filter(field => {
        return !displayedFields.includes(field);
      })
      .sort();
  }, [displayedFields, attributes, metadatas]);

  // const handleClickEditLabel = labelToEdit => {
  //   dispatch({
  //     type: 'SET_LABEL_TO_EDIT',
  //     labelToEdit,
  //   });
  //   toggleModalForm();
  // };

  // const handleClosed = () => {
  //   dispatch({
  //     type: 'UNSET_LABEL_TO_EDIT',
  //   });
  // };

  // const handleChangeEditLabel = ({ target: { name, value } }) => {
  //   dispatch({
  //     type: 'ON_CHANGE_LABEL_METAS',
  //     name,
  //     value,
  //   });
  // };

  // const move = (originalIndex, atIndex) => {
  //   dispatch({
  //     type: 'MOVE_FIELD',
  //     originalIndex,
  //     atIndex,
  //   });
  // };

  // const [, drop] = useDrop({ accept: ItemTypes.FIELD });

  // const renderForm = () => {
  //   const type = get(attributes, [labelToEdit, 'type'], 'text');
  //   const relationType = get(attributes, [labelToEdit, 'relationType']);
  //   let shouldDisplaySortToggle = !['media', 'relation'].includes(type);
  //   const label = formatMessage({ id: getTrad('form.Input.label') });
  //   const description = formatMessage({ id: getTrad('form.Input.label.inputDescription') });

  //   if (['oneWay', 'oneToOne', 'manyToOne'].includes(relationType)) {
  //     shouldDisplaySortToggle = true;
  //   }

  //   return (
  //     <>
  //       <div className="col-6" style={{ marginBottom: 4 }}>
  //         <Input
  //           description={description}
  //           label={label}
  //           type="text"
  //           name="label"
  //           onBlur={() => {}}
  //           value={get(labelForm, 'label', '')}
  //           onChange={handleChangeEditLabel}
  //         />
  //       </div>
  //       {shouldDisplaySortToggle && (
  //         <div className="col-6" style={{ marginBottom: 4 }}>
  //           <Input
  //             label={formatMessage({ id: getTrad('form.Input.sort.field') })}
  //             type="bool"
  //             name="sortable"
  //             value={get(labelForm, 'sortable', false)}
  //             onChange={handleChangeEditLabel}
  //           />
  //         </div>
  //       )}
  //     </>
  //   );
  // };

  return (
    <Layout>
      <Main aria-busy={isSubmittingForm}>
        <form onSubmit={handleSubmit}>
          <HeaderLayout
            navigationAction={
              <Link startIcon={<BackIcon />} to={goBackUrl} id="go-back">
                {formatMessage({ id: 'app.components.go-back', defaultMessage: 'Go back' })}
              </Link>
            }
            primaryAction={
              <Button
                size="L"
                startIcon={<CheckIcon />}
                disabled={isEqual(modifiedData, initialData)}
                type="submit"
              >
                {formatMessage({ id: 'form.button.save', defaultMessage: 'Save' })}
              </Button>
            }
            subtitle={formatMessage({
              id: `components.SettingsViewWrapper.pluginHeader.description.list-settings`,
              defaultMessage: `Define the settings of the list view.`,
            })}
            title={formatMessage(
              {
                id: 'components.SettingsViewWrapper.pluginHeader.title',
                defaultMessage: 'Configure the view - {name}',
              },
              { name: upperFirst(modifiedData.info.label) }
            )}
          />
          <ContentLayout>
            <Box
              background="neutral0"
              hasRadius
              shadow="tableShadow"
              paddingTop={6}
              paddingBottom={6}
              paddingLeft={7}
              paddingRight={7}
            >
              <Settings
                modifiedData={modifiedData}
                onChange={handleChange}
                sortOptions={sortOptions}
              />
              <Box paddingTop={6} paddingBottom={6}>
                <Divider />
              </Box>
              <Box paddingBottom={4}>
                <H3 as="h2">
                  {formatMessage({
                    id: 'content-manager.containers.SettingPage.view',
                    defaultMessage: 'View',
                  })}
                </H3>
              </Box>
              <Row
                paddingTop={4}
                paddingLeft={4}
                paddingRight={4}
                borderColor="neutral300"
                borderStyle="dashed"
                borderWidth="1px"
                hasRadius
              >
                <ScrollableContainer size="1" paddingBottom={4}>
                  <Stack horizontal size={3}>
                    {displayedFields.map((field, index) => (
                      <DraggableCard
                        onRemoveField={e => handleRemoveField(e, index)}
                        key={field}
                        title={field}
                      />
                    ))}
                  </Stack>
                </ScrollableContainer>
                <SelectContainer size="auto" paddingBottom={4}>
                  <Select onChange={e => handleAddField(e)} value="" placeholder="Add a field">
                    {listRemainingFields.map(field => (
                      <Option value={field} key={field}>
                        {field}
                      </Option>
                    ))}
                  </Select>
                </SelectContainer>
              </Row>
            </Box>
          </ContentLayout>
          <ConfirmDialog
            bodyText={{
              id: 'content-manager.popUpWarning.warning.updateAllSettings',
              defaultMessage: 'This will modify all your settings',
            }}
            iconRightButton={<CheckIcon />}
            isConfirmButtonLoading={isSubmittingForm}
            isOpen={showWarningSubmit}
            onToggleDialog={toggleWarningSubmit}
            onConfirm={handleConfirm}
            variantRightButton="success-light"
          />
        </form>
      </Main>
    </Layout>

    //     <LayoutDndProvider
    //       isDraggingSibling={isDraggingSibling}
    //       setIsDraggingSibling={setIsDraggingSibling}
    //     >
    //       <SettingsViewWrapper
    //         displayedFields={displayedFields}
    //         inputs={forms}
    //         isLoading={false}
    //         initialData={initialData}
    //         modifiedData={modifiedData}
    //         onChange={handleChange}
    //         onConfirmReset={() => {
    //           dispatch({
    //             type: 'ON_RESET',
    //           });
    //         }}
    //         onConfirmSubmit={handleConfirm}
    //         onModalConfirmClosed={refetchData}
    //         name={getName}
    //       >
    //         <DragWrapper>
    //           <div className="row">
    //             <div className="col-12">
    //               <SortWrapper
    //                 ref={drop}
    //                 style={{
    //                   display: 'flex',
    //                   width: '100%',
    //                 }}
    //               >
    //                 {displayedFields.map((item, index) => {
    //                   const label = get(modifiedData, ['metadatas', item, 'list', 'label'], '');

    //                   return (
    //                     <Label
    //                       count={displayedFields.length}
    //                       key={item}
    //                       index={index}
    //                       isDraggingSibling={isDraggingSibling}
    //                       label={label}
    //                       move={move}
    //                       name={item}
    //                       onClick={handleClickEditLabel}
    //                       onRemove={e => {
    //                         e.stopPropagation();

    //                         if (displayedFields.length === 1) {
    //                           toggleNotification({
    //                             type: 'info',
    //                             message: { id: getTrad('notification.info.minimumFields') },
    //                           });
    //                         } else {
    //                           dispatch({
    //                             type: 'REMOVE_FIELD',
    //                             index,
    //                           });
    //                         }
    //                       }}
    //                       selectedItem={labelToEdit}
    //                       setIsDraggingSibling={setIsDraggingSibling}
    //                     />
    //                   );
    //                 })}
    //               </SortWrapper>
    //             </div>
    //           </div>
    //           <DropdownButton
    //             isOpen={isOpen}
    //             toggle={() => {
    //               if (listRemainingFields.length > 0) {
    //                 setIsOpen(prevState => !prevState);
    //               }
    //             }}
    //             direction="down"
    //             style={{
    //               position: 'absolute',
    //               top: 11,
    //               right: 10,
    //             }}
    //           >
    //             <Toggle disabled={listRemainingFields.length === 0} />
    //             <MenuDropdown>
    //               {listRemainingFields.map(item => (
    //                 <DropdownItem
    //                   key={item}
    //                   onClick={() => {
    //                     dispatch({
    //                       type: 'ADD_FIELD',
    //                       item,
    //                     });
    //                   }}
    //                 >
    //                   {item}
    //                 </DropdownItem>
    //               ))}
    //             </MenuDropdown>
    //           </DropdownButton>
    //         </DragWrapper>
    //       </SettingsViewWrapper>
    //       <PopupForm
    //         headerId={getTrad('containers.ListSettingsView.modal-form.edit-label')}
    //         isOpen={isModalFormOpen}
    //         onClosed={handleClosed}
    //         onSubmit={e => {
    //           e.preventDefault();
    //           toggleModalForm();
    //           dispatch({
    //             type: 'SUBMIT_LABEL_FORM',
    //           });
    //         }}
    //         onToggle={toggleModalForm}
    //         renderForm={renderForm}
    //         subHeaderContent={labelToEdit}
    //         type={get(attributes, [labelToEdit, 'type'], 'text')}
    //       />
    //     </LayoutDndProvider>
  );
};

ListSettingsView.propTypes = {
  layout: PropTypes.shape({
    uid: PropTypes.string.isRequired,
    settings: PropTypes.shape({
      bulkable: PropTypes.bool,
      defaultSortBy: PropTypes.string,
      defaultSortOrder: PropTypes.string,
      filterable: PropTypes.bool,
      pageSize: PropTypes.number,
      searchable: PropTypes.bool,
    }).isRequired,
    metadatas: PropTypes.object.isRequired,
    options: PropTypes.object.isRequired,
    attributes: PropTypes.objectOf(
      PropTypes.shape({
        type: PropTypes.string,
      })
    ).isRequired,
  }).isRequired,
  slug: PropTypes.string.isRequired,
};

export default memo(ListSettingsView);

// export default () => 'TODO ListSettingsView';<|MERGE_RESOLUTION|>--- conflicted
+++ resolved
@@ -2,13 +2,10 @@
 import PropTypes from 'prop-types';
 import styled from 'styled-components';
 import { useMutation } from 'react-query';
-<<<<<<< HEAD
-import { isEqual, upperFirst, pick, get } from 'lodash';
-=======
 import isEqual from 'lodash/isEqual';
 import upperFirst from 'lodash/upperFirst';
 import pick from 'lodash/pick';
->>>>>>> 0cea4f8e
+import get from 'lodash/get';
 import { stringify } from 'qs';
 import { useNotification, useTracking, ConfirmDialog } from '@strapi/helper-plugin';
 import { useIntl } from 'react-intl';
@@ -35,7 +32,6 @@
 import reducer, { initialState } from './reducer';
 import { EXCLUDED_SORT_OPTIONS } from './utils/excludedSortOptions';
 
-<<<<<<< HEAD
 const Flex = styled(Box)`
   flex: ${({ size }) => size};
 `;
@@ -49,12 +45,9 @@
   max-width: ${200 / 16}rem;
 `;
 
-const ListSettingsView = ({ layout, slug, updateLayout }) => {
+const ListSettingsView = ({ layout, slug }) => {
   const { formatMessage } = useIntl();
   const { trackUsage } = useTracking();
-=======
-const ListSettingsView = ({ layout, slug }) => {
->>>>>>> 0cea4f8e
   const pluginsQueryParams = usePluginsQueryParams();
   const toggleNotification = useNotification();
   const { refetchData } = useContext(ModelsContext);
@@ -85,10 +78,6 @@
     return get(modifiedData, ['layouts', 'list'], []);
   }, [modifiedData]);
 
-  // const excludedSortOptions = ['media', 'richtext', 'dynamiczone', 'relation', 'component', 'json'];
-
-<<<<<<< HEAD
-=======
   const sortOptions = Object.entries(attributes).reduce((acc, cur) => {
     const [name, { type }] = cur;
 
@@ -98,19 +87,6 @@
 
     return acc;
   }, []);
-
-  // const listRemainingFields = useMemo(() => {
-  //   return Object.keys(metadatas)
-  //     .filter(key => {
-  //       return checkIfAttributeIsDisplayable(get(attributes, key, {}));
-  //     })
-  //     .filter(field => {
-  //       return !displayedFields.includes(field);
-  //     })
-  //     .sort();
-  // }, [displayedFields, attributes, metadatas]);
-
-  // console.log(displayedFields, listRemainingFields);
 
   // const handleClickEditLabel = labelToEdit => {
   //   dispatch({
@@ -134,16 +110,6 @@
     });
   };
 
-  const [showWarningSubmit, setWarningSubmit] = useState(false);
-  const toggleWarningSubmit = () => setWarningSubmit(prevState => !prevState);
-
-  const handleSubmit = e => {
-    e.preventDefault();
-    toggleWarningSubmit();
-    trackUsage('willSaveContentTypeLayout');
-  };
-
->>>>>>> 0cea4f8e
   const goBackUrl = () => {
     const {
       settings: { pageSize, defaultSortBy, defaultSortOrder },
@@ -163,15 +129,6 @@
     return `/content-manager/${kind}/${uid}?${goBackSearch}`;
   };
 
-  const handleChange = ({ target: { name, value } }) => {
-    dispatch({
-      type: 'ON_CHANGE',
-      keys: name,
-      value: name === 'settings.pageSize' ? parseInt(value, 10) : value,
-    });
-    console.log('here');
-  };
-
   const handleConfirm = async () => {
     const body = pick(modifiedData, ['layouts', 'settings', 'metadatas']);
     submitMutation.mutateAsync(body);
@@ -206,21 +163,8 @@
     trackUsage('willSaveContentTypeLayout');
   };
 
-  const sortOptions = Object.entries(attributes).reduce((acc, cur) => {
-    const [name, { type }] = cur;
-
-    if (!excludedSortOptions.includes(type)) {
-      acc.push(name);
-    }
-
-    return acc;
-  }, []);
-
   const submitMutation = useMutation(body => putCMSettingsLV(body, slug), {
     onSuccess: async () => {
-      dispatch({
-        type: 'SUBMIT_SUCCEEDED',
-      });
       trackUsage('didEditListSettings');
       refetchData();
     },
@@ -230,7 +174,6 @@
         message: { id: 'notification.error' },
       });
     },
-    refetchActive: true,
   });
   const { isLoading: isSubmittingForm } = submitMutation;
 
@@ -396,7 +339,12 @@
                   </Stack>
                 </ScrollableContainer>
                 <SelectContainer size="auto" paddingBottom={4}>
-                  <Select onChange={e => handleAddField(e)} value="" placeholder="Add a field">
+                  <Select
+                    disabled={listRemainingFields.length <= 0}
+                    onChange={e => handleAddField(e)}
+                    value=""
+                    placeholder="Add a field"
+                  >
                     {listRemainingFields.map(field => (
                       <Option value={field} key={field}>
                         {field}
