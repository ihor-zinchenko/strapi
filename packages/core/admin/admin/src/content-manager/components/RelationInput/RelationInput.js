--- conflicted
+++ resolved
@@ -238,7 +238,6 @@
     }
   };
 
-<<<<<<< HEAD
   /**
    *
    * @param {number} index
@@ -284,7 +283,7 @@
 
     setLiveText(`${item.mainField ?? item.id}, dropped. Re-order cancelled.`);
   };
-=======
+
   const previewRelationsLength = usePrev(relations.length);
   /**
    * @type {React.MutableRefObject<'onChange' | 'loadMore'>}
@@ -309,7 +308,6 @@
       listRef.current.scrollToItem(0, 'start');
     }
   }, [previewRelationsLength, relations]);
->>>>>>> b42f7956
 
   return (
     <Field error={error} name={name} hint={description} id={id}>
