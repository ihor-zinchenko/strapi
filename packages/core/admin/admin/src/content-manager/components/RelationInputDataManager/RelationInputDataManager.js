/* eslint-disable no-nested-ternary */
import PropTypes from 'prop-types';
import React, { memo, useMemo } from 'react';
import { useIntl } from 'react-intl';
import get from 'lodash/get';
import pick from 'lodash/pick';

import { useCMEditViewDataManager, NotAllowedInput } from '@strapi/helper-plugin';

import { RelationInput } from '../RelationInput';

import { useRelation } from '../../hooks/useRelation';

import { getTrad } from '../../utils';

import { PUBLICATION_STATES, RELATIONS_TO_DISPLAY, SEARCH_RESULTS_TO_DISPLAY } from './constants';
import { connect, select, normalizeSearchResults, diffRelations, normalizeRelation } from './utils';

export const RelationInputDataManager = ({
  error,
  componentId,
<<<<<<< HEAD
  isComponentRelation,
=======
  componentUid,
>>>>>>> 13cf08a5
  editable,
  description,
  intlLabel,
  isCreatingEntry,
  isFieldAllowed,
  isFieldReadable,
  labelAction,
  mainField,
  name,
  queryInfos: { endpoints, defaultParams, shouldDisplayRelationLink },
  placeholder,
  required,
  relationType,
  size,
  targetModel,
}) => {
  const { formatMessage } = useIntl();
  const { connectRelation, disconnectRelation, loadRelation, modifiedData, slug, initialData } =
    useCMEditViewDataManager();

  const relationsFromModifiedData = get(modifiedData, name) ?? [];

  const currentLastPage = Math.ceil(relationsFromModifiedData.length / RELATIONS_TO_DISPLAY);

  const { relations, search, searchFor } = useRelation(`${slug}-${name}-${initialData?.id ?? ''}`, {
    name,
    relation: {
      enabled: get(initialData, name)?.count !== 0 && !!endpoints.relation,
      endpoint: endpoints.relation,
      pageGoal: currentLastPage,
      pageParams: {
        ...defaultParams,
        pageSize: RELATIONS_TO_DISPLAY,
      },
      onLoad: loadRelation,
      normalizeArguments: {
        mainFieldName: mainField.name,
        shouldAddLink: shouldDisplayRelationLink,
        targetModel,
      },
    },

    search: {
      endpoint: endpoints.search,
      pageParams: {
        ...defaultParams,
<<<<<<< HEAD
        // eslint-disable-next-line no-nested-ternary
        entityId: isCreatingEntry ? undefined : isComponentRelation ? componentId : initialData.id,
=======
        // TODO: fix me cause this sucks
        entityId: isCreatingEntry
          ? undefined
          : componentUid && !componentId
          ? undefined
          : !componentUid && !componentId
          ? initialData.id
          : componentId,
>>>>>>> 13cf08a5
        pageSize: SEARCH_RESULTS_TO_DISPLAY,
      },
    },
  });

  const isMorph = useMemo(() => relationType.toLowerCase().includes('morph'), [relationType]);
  const toOneRelation = [
    'oneWay',
    'oneToOne',
    'manyToOne',
    'oneToManyMorph',
    'oneToOneMorph',
  ].includes(relationType);

  const isDisabled = useMemo(() => {
    if (isMorph) {
      return true;
    }

    if (!isCreatingEntry) {
      return (!isFieldAllowed && isFieldReadable) || !editable;
    }

    return !editable;
  }, [isMorph, isCreatingEntry, editable, isFieldAllowed, isFieldReadable]);

  const handleRelationConnect = (relation) => {
    /**
     * Any relation being added to the store should be normalized so it has it's link.
     */
    const normalizedRelation = normalizeRelation(relation, {
      mainFieldName: mainField.name,
      shouldAddLink: shouldDisplayRelationLink,
      targetModel,
    });

    connectRelation({ name, value: normalizedRelation, toOneRelation });
  };

  const handleRelationDisconnect = (relation) => {
    disconnectRelation({ name, id: relation.id });
  };

  const handleRelationLoadMore = () => {
    relations.fetchNextPage();
  };

  const handleSearch = (term = '') => {
    const [connected, disconnected] = diffRelations(
      relationsFromModifiedData,
      get(initialData, name)
    );

    searchFor(term, {
      idsToInclude: disconnected,
      idsToOmit: connected,
    });
  };

  const handleSearchMore = () => {
    search.fetchNextPage();
  };

  if (
    (!isFieldAllowed && isCreatingEntry) ||
    (!isCreatingEntry && !isFieldAllowed && !isFieldReadable)
  ) {
    return <NotAllowedInput name={name} intlLabel={intlLabel} labelAction={labelAction} />;
  }

  return (
    <RelationInput
      error={error}
      description={description}
      disabled={isDisabled}
      id={name}
      label={`${formatMessage({
        id: intlLabel.id,
        defaultMessage: intlLabel.defaultMessage,
      })} ${initialData[name]?.count !== undefined ? `(${initialData[name].count})` : ''}`}
      labelAction={labelAction}
      labelLoadMore={
        !isCreatingEntry
          ? formatMessage({
              id: getTrad('relation.loadMore'),
              defaultMessage: 'Load More',
            })
          : null
      }
      labelDisconnectRelation={formatMessage({
        id: getTrad('relation.disconnect'),
        defaultMessage: 'Remove',
      })}
      listHeight={320}
      loadingMessage={() =>
        formatMessage({
          id: getTrad('relation.isLoading'),
          defaultMessage: 'Relations are loading',
        })
      }
      name={name}
      numberOfRelationsToDisplay={RELATIONS_TO_DISPLAY}
      onRelationConnect={(relation) => handleRelationConnect(relation)}
      onRelationDisconnect={(relation) => handleRelationDisconnect(relation)}
      onRelationLoadMore={() => handleRelationLoadMore()}
      onSearch={(term) => handleSearch(term)}
      onSearchNextPage={() => handleSearchMore()}
      placeholder={formatMessage(
        placeholder || {
          id: getTrad('relation.add'),
          defaultMessage: 'Add relation',
        }
      )}
      publicationStateTranslations={{
        [PUBLICATION_STATES.DRAFT]: formatMessage({
          id: getTrad('relation.publicationState.draft'),
          defaultMessage: 'Draft',
        }),

        [PUBLICATION_STATES.PUBLISHED]: formatMessage({
          id: getTrad('relation.publicationState.published'),
          defaultMessage: 'Published',
        }),
      }}
      relations={pick(
        { ...relations, data: relationsFromModifiedData },
        'data',
        'hasNextPage',
        'isFetchingNextPage',
        'isLoading',
        'isSuccess'
      )}
      required={required}
      searchResults={normalizeSearchResults(search, {
        mainFieldName: mainField.name,
      })}
      size={size}
    />
  );
};

RelationInputDataManager.defaultProps = {
  componentId: undefined,
  editable: true,
  error: undefined,
  description: '',
  labelAction: null,
  isComponentRelation: false,
  isFieldAllowed: true,
  placeholder: null,
  required: false,
};

RelationInputDataManager.propTypes = {
  componentId: PropTypes.number,
  editable: PropTypes.bool,
  error: PropTypes.string,
  description: PropTypes.string,
  intlLabel: PropTypes.shape({
    id: PropTypes.string.isRequired,
    defaultMessage: PropTypes.string.isRequired,
    values: PropTypes.object,
  }).isRequired,
  labelAction: PropTypes.element,
  isCreatingEntry: PropTypes.bool.isRequired,
  isComponentRelation: PropTypes.bool,
  isFieldAllowed: PropTypes.bool,
  isFieldReadable: PropTypes.bool.isRequired,
  mainField: PropTypes.shape({
    name: PropTypes.string.isRequired,
    schema: PropTypes.shape({
      type: PropTypes.string.isRequired,
    }).isRequired,
  }).isRequired,
  name: PropTypes.string.isRequired,
  placeholder: PropTypes.shape({
    id: PropTypes.string.isRequired,
    defaultMessage: PropTypes.string.isRequired,
    values: PropTypes.object,
  }),
  required: PropTypes.bool,
  relationType: PropTypes.string.isRequired,
  size: PropTypes.number.isRequired,
  targetModel: PropTypes.string.isRequired,
  queryInfos: PropTypes.shape({
    defaultParams: PropTypes.shape({
      _component: PropTypes.string,
    }),
    endpoints: PropTypes.shape({
      relation: PropTypes.string,
      search: PropTypes.string.isRequired,
    }).isRequired,
    shouldDisplayRelationLink: PropTypes.bool.isRequired,
  }).isRequired,
};

const Memoized = memo(RelationInputDataManager);

export default connect(Memoized, select);<|MERGE_RESOLUTION|>--- conflicted
+++ resolved
@@ -19,11 +19,7 @@
 export const RelationInputDataManager = ({
   error,
   componentId,
-<<<<<<< HEAD
   isComponentRelation,
-=======
-  componentUid,
->>>>>>> 13cf08a5
   editable,
   description,
   intlLabel,
@@ -70,19 +66,8 @@
       endpoint: endpoints.search,
       pageParams: {
         ...defaultParams,
-<<<<<<< HEAD
         // eslint-disable-next-line no-nested-ternary
         entityId: isCreatingEntry ? undefined : isComponentRelation ? componentId : initialData.id,
-=======
-        // TODO: fix me cause this sucks
-        entityId: isCreatingEntry
-          ? undefined
-          : componentUid && !componentId
-          ? undefined
-          : !componentUid && !componentId
-          ? initialData.id
-          : componentId,
->>>>>>> 13cf08a5
         pageSize: SEARCH_RESULTS_TO_DISPLAY,
       },
     },
