--- conflicted
+++ resolved
@@ -11,8 +11,6 @@
 } from '@testing-library/react';
 import { IntlProvider } from 'react-intl';
 import { QueryClient, QueryClientProvider } from 'react-query';
-import { Router } from 'react-router-dom';
-import { createMemoryHistory } from 'history';
 import { ThemeProvider, lightTheme } from '@strapi/design-system';
 import { useTracking, useAppInfos } from '@strapi/helper-plugin';
 import { Router } from 'react-router-dom';
@@ -56,19 +54,11 @@
 const App = (
   <QueryClientProvider client={client}>
     <IntlProvider locale="en" messages={{}} textComponent="span">
-<<<<<<< HEAD
-      <Router history={history}>
-        <ThemeProvider theme={lightTheme}>
-          <MarketPlacePage />
-        </ThemeProvider>
-      </Router>
-=======
       <ThemeProvider theme={lightTheme}>
         <Router history={history}>
           <MarketPlacePage />
         </Router>
       </ThemeProvider>
->>>>>>> cb41fde5
     </IntlProvider>
   </QueryClientProvider>
 );
@@ -288,13 +278,13 @@
     expect(notInstalledText).toBeVisible();
   });
 
-  it('shows the sort by menu', async () => {
+  it('shows the sort by menu', () => {
     render(App);
     const sortMenu = screen.getByText('Sort by');
     expect(sortMenu).toBeVisible();
   });
 
-  it('Sort select shows the correct options', async () => {
+  it('Sort select shows the correct options', () => {
     render(App);
     const sortButton = screen.getByRole('button', { name: /Sort by/i });
     fireEvent.mouseDown(sortButton);
@@ -306,11 +296,12 @@
     expect(newestOption).toBeVisible();
   });
 
-  it('Click on sort by newest changes the url', async () => {
-    const { container, getByText } = render(App);
-    fireEvent.mouseDown(container.querySelector('#marketplaceSortButton'));
-    const newestOption = getByText('Newest').closest('li');
+  it('Click on sort by newest changes the url', () => {
+    render(App);
+    const sortButton = screen.getByRole('button', { name: /Sort by/i });
+    fireEvent.mouseDown(sortButton);
+    const newestOption = screen.getByText('Newest').closest('li');
     fireEvent.click(newestOption);
-    expect(history.location.search).toEqual('?sort=submissionDate:desc');
+    expect(history.location.search).toEqual('?npmPackageType=provider&sort=submissionDate:desc');
   });
 });