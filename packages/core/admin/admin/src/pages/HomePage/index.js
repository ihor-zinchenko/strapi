/*
 * HomePage
 *
 */

import React, { memo, useMemo } from 'react';
import { FormattedMessage } from 'react-intl';
import styled from 'styled-components';
import { Helmet } from 'react-helmet';
import { useHistory } from 'react-router-dom';
import { LoadingIndicatorPage, useGuidedTour } from '@strapi/helper-plugin';
<<<<<<< HEAD
import { Layout } from '@strapi/design-system/Layout';
import { Main } from '@strapi/design-system/Main';
import { Box } from '@strapi/design-system/Box';
import { Grid, GridItem } from '@strapi/design-system/Grid';
import useLicenseLimitNotification from 'ee_else_ce/hooks/useLicenseLimitNotification';
=======
import { Layout, Main, Box, Grid, GridItem } from '@strapi/design-system';
>>>>>>> b536b3ad
import cornerOrnamentPath from './assets/corner-ornament.svg';
import { useModels } from '../../hooks';
import isGuidedTourCompleted from '../../components/GuidedTour/utils/isGuidedTourCompleted';
import GuidedTourHomepage from '../../components/GuidedTour/Homepage';
import SocialLinks from './SocialLinks';
import HomeHeader from './HomeHeader';
import ContentBlocks from './ContentBlocks';

const LogoContainer = styled(Box)`
  position: absolute;
  top: 0;
  right: 0;

  img {
    width: ${150 / 16}rem;
  }
`;

const HomePage = () => {
  // Temporary until we develop the menu API
  const { collectionTypes, singleTypes, isLoading: isLoadingForModels } = useModels();
  const { guidedTourState, isGuidedTourVisible, isSkipped } = useGuidedTour();
  useLicenseLimitNotification();

  const showGuidedTour =
    !isGuidedTourCompleted(guidedTourState) && isGuidedTourVisible && !isSkipped;

  const { push } = useHistory();
  const handleClick = (e) => {
    e.preventDefault();

    push('/plugins/content-type-builder/content-types/create-content-type');
  };

  const hasAlreadyCreatedContentTypes = useMemo(() => {
    const filterContentTypes = (contentTypes) => contentTypes.filter((c) => c.isDisplayed);

    return (
      filterContentTypes(collectionTypes).length > 1 || filterContentTypes(singleTypes).length > 0
    );
  }, [collectionTypes, singleTypes]);

  if (isLoadingForModels) {
    return <LoadingIndicatorPage />;
  }

  return (
    <Layout>
      <FormattedMessage id="HomePage.helmet.title" defaultMessage="Homepage">
        {(title) => <Helmet title={title[0]} />}
      </FormattedMessage>
      <Main>
        <LogoContainer>
          <img alt="" aria-hidden src={cornerOrnamentPath} />
        </LogoContainer>
        <Box padding={10}>
          <Grid>
            <GridItem col={8} s={12}>
              <HomeHeader
                onCreateCT={handleClick}
                hasCreatedContentType={hasAlreadyCreatedContentTypes}
              />
            </GridItem>
          </Grid>
          <Grid gap={6}>
            <GridItem col={8} s={12}>
              {showGuidedTour ? <GuidedTourHomepage /> : <ContentBlocks />}
            </GridItem>
            <GridItem col={4} s={12}>
              <SocialLinks />
            </GridItem>
          </Grid>
        </Box>
      </Main>
    </Layout>
  );
};

export default memo(HomePage);<|MERGE_RESOLUTION|>--- conflicted
+++ resolved
@@ -9,15 +9,8 @@
 import { Helmet } from 'react-helmet';
 import { useHistory } from 'react-router-dom';
 import { LoadingIndicatorPage, useGuidedTour } from '@strapi/helper-plugin';
-<<<<<<< HEAD
-import { Layout } from '@strapi/design-system/Layout';
-import { Main } from '@strapi/design-system/Main';
-import { Box } from '@strapi/design-system/Box';
-import { Grid, GridItem } from '@strapi/design-system/Grid';
+import { Layout, Main, Box, Grid, GridItem } from '@strapi/design-system';
 import useLicenseLimitNotification from 'ee_else_ce/hooks/useLicenseLimitNotification';
-=======
-import { Layout, Main, Box, Grid, GridItem } from '@strapi/design-system';
->>>>>>> b536b3ad
 import cornerOrnamentPath from './assets/corner-ornament.svg';
 import { useModels } from '../../hooks';
 import isGuidedTourCompleted from '../../components/GuidedTour/utils/isGuidedTourCompleted';
