--- conflicted
+++ resolved
@@ -363,11 +363,15 @@
         border: none;
       }
 
-<<<<<<< HEAD
+      .c24 {
+        color: #666687;
+        font-weight: 600;
+        font-size: 0.6875rem;
+        line-height: 1.45;
+        text-transform: uppercase;
+      }
+
       .c26 {
-=======
-      .c27 {
->>>>>>> 6af55fa6
         border: 0;
         -webkit-clip: rect(0 0 0 0);
         clip: rect(0 0 0 0);
@@ -435,22 +439,6 @@
         color: #666687;
         font-size: 1rem;
         line-height: 1.5;
-      }
-
-      .c24 {
-        color: #666687;
-<<<<<<< HEAD
-=======
-        font-size: 0.875rem;
-        line-height: 1.43;
-      }
-
-      .c25 {
->>>>>>> 6af55fa6
-        font-weight: 600;
-        font-size: 0.6875rem;
-        line-height: 1.45;
-        text-transform: uppercase;
       }
 
       .c0 {
