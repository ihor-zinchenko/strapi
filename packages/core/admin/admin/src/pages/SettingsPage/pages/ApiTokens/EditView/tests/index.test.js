import React from 'react';
import { render, waitFor } from '@testing-library/react';
import { IntlProvider } from 'react-intl';
import { Router, Route } from 'react-router-dom';
import { createMemoryHistory } from 'history';
import { QueryClient, QueryClientProvider } from 'react-query';
import { lightTheme, darkTheme } from '@strapi/design-system';
import { axiosInstance } from '../../../../../../core/utils';
import Theme from '../../../../../../components/Theme';
import ThemeToggleProvider from '../../../../../../components/ThemeToggleProvider';
import EditView from '../index';
import { data } from '../utils/tests/dataMock';

jest.mock('@strapi/helper-plugin', () => ({
  ...jest.requireActual('@strapi/helper-plugin'),
  useNotification: jest.fn(),
  useFocusWhenNavigate: jest.fn(),
  useTracking: jest.fn(() => ({ trackUsage: jest.fn() })),
  useRBAC: jest.fn(() => ({
    allowedActions: { canCreate: true, canDelete: true, canRead: true, canUpdate: true },
  })),
  useGuidedTour: jest.fn(() => ({
    startSection: jest.fn(),
  })),
  useOverlayBlocker: jest.fn(() => ({
    lockApp: jest.fn(),
    unlockApp: jest.fn(),
  })),
}));

jest.spyOn(axiosInstance, 'get').mockImplementation((path) => {
  if (path === '/admin/content-api/permissions') {
    return { data };
  }

  return {
    data: {
<<<<<<< HEAD
      data: {
        id: 1,
        name: 'My super token',
        description: 'This describe my super token',
        type: 'read-only',
        createdAt: '2021-11-15T00:00:00.000Z',
        permissions: [],
      },
=======
      id: '1',
      name: 'My super token',
      description: 'This describe my super token',
      type: 'read-only',
      createdAt: '2021-11-15T00:00:00.000Z',
>>>>>>> 4a5562bf
    },
  };
});

<<<<<<< HEAD
// jest.spyOn(axiosInstance, 'get').mockResolvedValue({ data });
=======
jest.spyOn(axiosInstance, 'post').mockResolvedValue({
  data: {
    data: {
      accessKey: 'newKey',
    },
  },
});
>>>>>>> 4a5562bf

jest.spyOn(Date, 'now').mockImplementation(() => new Date('2015-10-01T08:00:00.000Z'));

const client = new QueryClient({
  defaultOptions: {
    queries: {
      retry: false,
    },
  },
});

const makeApp = (history) => {
  return (
    <QueryClientProvider client={client}>
      <IntlProvider messages={{}} defaultLocale="en" textComponent="span" locale="en">
        <ThemeToggleProvider themes={{ light: lightTheme, dark: darkTheme }}>
          <Theme>
            <Router history={history}>
              <Route path="/settings/api-tokens/:id">
                <EditView />
              </Route>
            </Router>
          </Theme>
        </ThemeToggleProvider>
      </IntlProvider>
    </QueryClientProvider>
  );
};

describe('ADMIN | Pages | API TOKENS | EditView', () => {
  afterAll(() => {
    jest.resetAllMocks();
  });

  it('renders and matches the snapshot when creating token', async () => {
    const history = createMemoryHistory();
    const App = makeApp(history);
    const { container, getByText } = render(App);

    history.push('/settings/api-tokens/create');

    await waitFor(() => {
      expect(getByText('Address')).toBeInTheDocument();
    });

    expect(container).toMatchSnapshot();
  });

  it('renders and matches the snapshot when editing existing token', async () => {
    const history = createMemoryHistory();
    const App = makeApp(history);
    const { container, getByText } = render(App);

    history.push('/settings/api-tokens/1');

    await waitFor(() => {
      expect(getByText('My super token')).toBeInTheDocument();
      expect(getByText('This describe my super token')).toBeInTheDocument();
      expect(getByText('Address')).toBeInTheDocument();
    });

    expect(container).toMatchSnapshot();
  });

  it('renders the regenerate button when editing existing token', async () => {
    const history = createMemoryHistory();
    const App = makeApp(history);
    const { getByText } = render(App);

    history.push('/settings/api-tokens/1');

    await waitFor(() => {
      expect(getByText('Regenerate')).toBeInTheDocument();
    });
  });
});<|MERGE_RESOLUTION|>--- conflicted
+++ resolved
@@ -35,38 +35,17 @@
 
   return {
     data: {
-<<<<<<< HEAD
       data: {
-        id: 1,
+        id: '1',
         name: 'My super token',
         description: 'This describe my super token',
         type: 'read-only',
         createdAt: '2021-11-15T00:00:00.000Z',
         permissions: [],
       },
-=======
-      id: '1',
-      name: 'My super token',
-      description: 'This describe my super token',
-      type: 'read-only',
-      createdAt: '2021-11-15T00:00:00.000Z',
->>>>>>> 4a5562bf
     },
   };
 });
-
-<<<<<<< HEAD
-// jest.spyOn(axiosInstance, 'get').mockResolvedValue({ data });
-=======
-jest.spyOn(axiosInstance, 'post').mockResolvedValue({
-  data: {
-    data: {
-      accessKey: 'newKey',
-    },
-  },
-});
->>>>>>> 4a5562bf
-
 jest.spyOn(Date, 'now').mockImplementation(() => new Date('2015-10-01T08:00:00.000Z'));
 
 const client = new QueryClient({
@@ -124,21 +103,10 @@
     await waitFor(() => {
       expect(getByText('My super token')).toBeInTheDocument();
       expect(getByText('This describe my super token')).toBeInTheDocument();
+      expect(getByText('Regenerate')).toBeInTheDocument();
       expect(getByText('Address')).toBeInTheDocument();
     });
 
     expect(container).toMatchSnapshot();
   });
-
-  it('renders the regenerate button when editing existing token', async () => {
-    const history = createMemoryHistory();
-    const App = makeApp(history);
-    const { getByText } = render(App);
-
-    history.push('/settings/api-tokens/1');
-
-    await waitFor(() => {
-      expect(getByText('Regenerate')).toBeInTheDocument();
-    });
-  });
 });