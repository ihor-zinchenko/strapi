--- conflicted
+++ resolved
@@ -1598,11 +1598,7 @@
               </div>
               <nav
                 aria-label="pagination"
-<<<<<<< HEAD
-                class="sc-dYtuZ"
-=======
                 class="sc-cfJLRR"
->>>>>>> bcc1eed9
               >
                 <ul
                   class="c63 c64"
