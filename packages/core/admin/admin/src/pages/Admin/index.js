/**
 *
 * Admin
 *
 */

import React, { Suspense, useEffect, useMemo, lazy } from 'react';
import { Switch, Route } from 'react-router-dom';
// Components from @strapi/helper-plugin
import {
  CheckPagePermissions,
  useTracking,
  LoadingIndicatorPage,
  useStrapiApp,
} from '@strapi/helper-plugin';
import { DndProvider } from 'react-dnd';
import { HTML5Backend } from 'react-dnd-html5-backend';
import adminPermissions from '../../permissions';
import Header from '../../components/Header/index';
import NavTopRightWrapper from '../../components/NavTopRightWrapper';
import LeftMenu from '../../components/LeftMenu';
import Onboarding from '../../components/Onboarding';
import { useMenu, useReleaseNotification } from '../../hooks';
import Logout from './Logout';
import Wrapper from './Wrapper';
import Content from './Content';
import { createRoute } from '../../utils';

const CM = lazy(() =>
  import(/* webpackChunkName: "content-manager" */ '../../content-manager/pages/App')
);
const HomePage = lazy(() => import(/* webpackChunkName: "Admin_homePage" */ '../HomePage'));
const InstalledPluginsPage = lazy(() =>
  import(/* webpackChunkName: "Admin_pluginsPage" */ '../InstalledPluginsPage')
);
const MarketplacePage = lazy(() =>
  import(/* webpackChunkName: "Admin_marketplace" */ '../MarketplacePage')
);
const NotFoundPage = lazy(() => import('../NotFoundPage'));

const ProfilePage = lazy(() =>
  import(/* webpackChunkName: "Admin_profilePage" */ '../ProfilePage')
);
const SettingsPage = lazy(() =>
  import(/* webpackChunkName: "Admin_settingsPage" */ '../SettingsPage')
);

const CTB = lazy(() =>
  import(
    /* webpackChunkName: "content-type-builder" */ '@strapi/plugin-content-type-builder/admin/src/pages/App'
  )
);
const Upload = lazy(() =>
  import(/* webpackChunkName: "upload" */ '@strapi/plugin-upload/admin/src/pages/App')
);

// Simple hook easier for testing
const useTrackUsage = () => {
  const { trackUsage } = useTracking();

  useEffect(() => {
    trackUsage('didAccessAuthenticatedAdministration');
    // eslint-disable-next-line react-hooks/exhaustive-deps
  }, []);
};

const Admin = () => {
  // Show a notification when the current version of Strapi is not the latest one
  useReleaseNotification();
  useTrackUsage();
  const { isLoading, generalSectionLinks, pluginsSectionLinks } = useMenu();
  const { menu } = useStrapiApp();

  const routes = useMemo(() => {
    return menu
      .filter(link => link.Component)
      .map(({ to, Component, exact }) => createRoute(Component, to, exact));
  }, [menu]);

  if (isLoading) {
    return <LoadingIndicatorPage />;
  }

  return (
<<<<<<< HEAD
    <Wrapper>
      <LeftMenu
        generalSectionLinks={generalSectionLinks}
        pluginsSectionLinks={pluginsSectionLinks}
      />
      <NavTopRightWrapper>
        <Logout />
      </NavTopRightWrapper>
      <div className="adminPageRightWrapper">
        <Header />
        <Content>
          <Suspense fallback={<LoadingIndicatorPage />}>
            <Switch>
              <Route path="/" component={HomePage} exact />
              <Route path="/me" component={ProfilePage} exact />

              <Route path="/content-manager" component={CM} />
              <Route path="/plugins/content-type-builder" component={CTB} />
              <Route path="/plugins/upload" component={Upload} />
              {routes}
              <Route path="/settings/:settingId" component={SettingsPage} />
              <Route path="/settings" component={SettingsPage} exact />
              <Route path="/marketplace">
                <CheckPagePermissions permissions={adminPermissions.marketplace.main}>
                  <MarketplacePage />
                </CheckPagePermissions>
              </Route>
              <Route path="/list-plugins" exact>
                <CheckPagePermissions permissions={adminPermissions.marketplace.main}>
                  <InstalledPluginsPage />
                </CheckPagePermissions>
              </Route>
              <Route path="/404" component={NotFoundPage} />
              <Route path="" component={NotFoundPage} />
            </Switch>
          </Suspense>
        </Content>
      </div>
      <Onboarding />
    </Wrapper>
=======
    <DndProvider backend={HTML5Backend}>
      <Wrapper>
        <LeftMenu
          generalSectionLinks={generalSectionLinks}
          pluginsSectionLinks={pluginsSectionLinks}
        />
        <NavTopRightWrapper>
          <Logout />
        </NavTopRightWrapper>
        <div className="adminPageRightWrapper">
          <Header />
          <Content>
            <Suspense fallback={<LoadingIndicatorPage />}>
              <Switch>
                <Route path="/" component={HomePage} exact />
                <Route path="/me" component={ProfilePage} exact />

                <Route path="/content-manager" component={CM} />
                <Route path="/plugins/content-type-builder" component={CTB} />
                <Route path="/plugins/upload" component={Upload} />
                {routes}
                <Route path="/settings/:settingId" component={SettingsPage} />
                <Route path="/settings" component={SettingsPage} exact />
                <Route path="/marketplace">
                  <CheckPagePermissions permissions={adminPermissions.marketplace.main}>
                    <MarketplacePage />
                  </CheckPagePermissions>
                </Route>
                <Route path="/list-plugins" exact>
                  <CheckPagePermissions permissions={adminPermissions.marketplace.main}>
                    <InstalledPluginsPage />
                  </CheckPagePermissions>
                </Route>
                <Route path="/404" component={NotFoundPage} />
                <Route path="" component={NotFoundPage} />
              </Switch>
            </Suspense>
          </Content>
        </div>
        <Onboarding />
      </Wrapper>
    </DndProvider>
>>>>>>> 89fee545
  );
};

export default Admin;
export { useTrackUsage };<|MERGE_RESOLUTION|>--- conflicted
+++ resolved
@@ -82,48 +82,6 @@
   }
 
   return (
-<<<<<<< HEAD
-    <Wrapper>
-      <LeftMenu
-        generalSectionLinks={generalSectionLinks}
-        pluginsSectionLinks={pluginsSectionLinks}
-      />
-      <NavTopRightWrapper>
-        <Logout />
-      </NavTopRightWrapper>
-      <div className="adminPageRightWrapper">
-        <Header />
-        <Content>
-          <Suspense fallback={<LoadingIndicatorPage />}>
-            <Switch>
-              <Route path="/" component={HomePage} exact />
-              <Route path="/me" component={ProfilePage} exact />
-
-              <Route path="/content-manager" component={CM} />
-              <Route path="/plugins/content-type-builder" component={CTB} />
-              <Route path="/plugins/upload" component={Upload} />
-              {routes}
-              <Route path="/settings/:settingId" component={SettingsPage} />
-              <Route path="/settings" component={SettingsPage} exact />
-              <Route path="/marketplace">
-                <CheckPagePermissions permissions={adminPermissions.marketplace.main}>
-                  <MarketplacePage />
-                </CheckPagePermissions>
-              </Route>
-              <Route path="/list-plugins" exact>
-                <CheckPagePermissions permissions={adminPermissions.marketplace.main}>
-                  <InstalledPluginsPage />
-                </CheckPagePermissions>
-              </Route>
-              <Route path="/404" component={NotFoundPage} />
-              <Route path="" component={NotFoundPage} />
-            </Switch>
-          </Suspense>
-        </Content>
-      </div>
-      <Onboarding />
-    </Wrapper>
-=======
     <DndProvider backend={HTML5Backend}>
       <Wrapper>
         <LeftMenu
@@ -166,7 +124,6 @@
         <Onboarding />
       </Wrapper>
     </DndProvider>
->>>>>>> 89fee545
   );
 };
 
