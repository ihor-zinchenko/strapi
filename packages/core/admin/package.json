--- conflicted
+++ resolved
@@ -72,27 +72,15 @@
     "@radix-ui/react-context": "1.0.1",
     "@radix-ui/react-toolbar": "1.0.4",
     "@reduxjs/toolkit": "1.9.7",
-<<<<<<< HEAD
-    "@strapi/data-transfer": "4.15.5",
+    "@strapi/data-transfer": "4.16.2",
     "@strapi/design-system": "1.13.2",
-    "@strapi/helper-plugin": "4.15.5",
+    "@strapi/helper-plugin": "4.16.2",
     "@strapi/icons": "1.13.2",
-    "@strapi/permissions": "4.15.5",
-    "@strapi/provider-audit-logs-local": "4.15.5",
-    "@strapi/types": "4.15.5",
-    "@strapi/typescript-utils": "4.15.5",
-    "@strapi/utils": "4.15.5",
-=======
-    "@strapi/data-transfer": "4.16.2",
-    "@strapi/design-system": "1.13.1",
-    "@strapi/helper-plugin": "4.16.2",
-    "@strapi/icons": "1.13.0",
     "@strapi/permissions": "4.16.2",
     "@strapi/provider-audit-logs-local": "4.16.2",
     "@strapi/types": "4.16.2",
     "@strapi/typescript-utils": "4.16.2",
     "@strapi/utils": "4.16.2",
->>>>>>> 5ee4c898
     "axios": "1.6.0",
     "bcryptjs": "2.4.3",
     "boxen": "5.1.2",
@@ -183,16 +171,10 @@
     "yup": "0.32.9"
   },
   "devDependencies": {
-<<<<<<< HEAD
-    "@strapi/admin-test-utils": "4.15.5",
-    "@strapi/pack-up": "4.15.5",
-    "@strapi/plugin-content-manager": "4.15.5",
-    "@strapi/strapi": "4.15.5",
-=======
     "@strapi/admin-test-utils": "4.16.2",
     "@strapi/pack-up": "4.16.2",
+    "@strapi/plugin-content-manager": "4.16.2",
     "@strapi/strapi": "4.16.2",
->>>>>>> 5ee4c898
     "@testing-library/dom": "9.2.0",
     "@testing-library/react": "14.0.0",
     "@testing-library/user-event": "14.4.3",
@@ -218,7 +200,7 @@
     "vite": "4.4.9"
   },
   "peerDependencies": {
-    "@strapi/data-transfer": "4.15.5",
+    "@strapi/data-transfer": "4.16.2",
     "@strapi/strapi": "^4.3.4",
     "react": "^17.0.0 || ^18.0.0",
     "react-dom": "^17.0.0 || ^18.0.0",
