'use strict';

const { resolve, join, extname, basename } = require('path');
const fse = require('fs-extra');
const koaStatic = require('koa-static');

const registerAdminPanelRoute = ({ strapi }) => {
<<<<<<< HEAD
  let buildDir = path.resolve(strapi.dirs.dist.root, 'build');
=======
  let buildDir = resolve(strapi.dirs.root, 'build');
>>>>>>> 011cbdb1

  if (!fse.pathExistsSync(buildDir)) {
    buildDir = resolve(__dirname, '../../build');
  }

  const serveAdminMiddleware = async (ctx, next) => {
    await next();

    if (ctx.method !== 'HEAD' && ctx.method !== 'GET') {
      return;
    }

    if (ctx.body != null || ctx.status !== 404) {
      return;
    }

    ctx.type = 'html';
    ctx.body = fse.createReadStream(join(buildDir + '/index.html'));
  };

  strapi.server.routes([
    {
      method: 'GET',
      path: `${strapi.config.admin.path}/:path*`,
      handler: [
        serveAdminMiddleware,
        serveStatic(buildDir, {
          maxage: 31536000,
          defer: false,
          index: 'index.html',
          setHeaders(res, path) {
            const ext = extname(path);
            // publicly cache static files to avoid unnecessary network & disk access
            if (ext !== '.html') {
              res.setHeader('cache-control', 'public, max-age=31536000, immutable');
            }
          },
        }),
      ],
      config: { auth: false },
    },
  ]);
};

// serveStatic is not supposed to be used to serve a folder that have sub-folders
const serveStatic = (filesDir, koaStaticOptions = {}) => {
  const serve = koaStatic(filesDir, koaStaticOptions);

  return async (ctx, next) => {
    const prev = ctx.path;
    const newPath = basename(ctx.path);

    ctx.path = newPath;
    await serve(ctx, async () => {
      ctx.path = prev;
      await next();
      ctx.path = newPath;
    });
    ctx.path = prev;
  };
};

module.exports = registerAdminPanelRoute;<|MERGE_RESOLUTION|>--- conflicted
+++ resolved
@@ -5,11 +5,7 @@
 const koaStatic = require('koa-static');
 
 const registerAdminPanelRoute = ({ strapi }) => {
-<<<<<<< HEAD
-  let buildDir = path.resolve(strapi.dirs.dist.root, 'build');
-=======
-  let buildDir = resolve(strapi.dirs.root, 'build');
->>>>>>> 011cbdb1
+  let buildDir = resolve(strapi.dirs.dist.root, 'build');
 
   if (!fse.pathExistsSync(buildDir)) {
     buildDir = resolve(__dirname, '../../build');
