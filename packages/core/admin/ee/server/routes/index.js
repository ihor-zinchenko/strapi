--- conflicted
+++ resolved
@@ -100,105 +100,110 @@
     },
   },
 
-<<<<<<< HEAD
-  // Review workflow
-  {
-    method: 'GET',
-    path: '/review-workflows/workflows',
-    handler: 'workflows.find',
-    config: {
-      middlewares: [enableFeatureMiddleware('review-workflows')],
-=======
   // License limit infos
   {
     method: 'GET',
     path: '/license-limit-information',
     handler: 'admin.licenseLimitInformation',
     config: {
->>>>>>> a9d1afd7
-      policies: [
-        'admin::isAuthenticatedAdmin',
-        {
-          name: 'admin::hasPermissions',
-          config: {
-<<<<<<< HEAD
-            actions: ['admin::review-workflows.read'],
-          },
-        },
-      ],
-    },
-  },
-  {
-    method: 'GET',
-    path: '/review-workflows/workflows/:id',
-    handler: 'workflows.findById',
-    config: {
-      middlewares: [enableFeatureMiddleware('review-workflows')],
-      policies: [
-        'admin::isAuthenticatedAdmin',
-        {
-          name: 'admin::hasPermissions',
-          config: {
-            actions: ['admin::review-workflows.read'],
-          },
-        },
-      ],
-    },
-  },
-  {
-    method: 'GET',
-    path: '/review-workflows/workflows/:workflow_id/stages',
-    handler: 'stages.find',
-    config: {
-      middlewares: [enableFeatureMiddleware('review-workflows')],
-      policies: [
-        'admin::isAuthenticatedAdmin',
-        {
-          name: 'admin::hasPermissions',
-          config: {
-            actions: ['admin::review-workflows.read'],
-          },
-        },
-      ],
-    },
-  },
-  {
-    method: 'PUT',
-    path: '/review-workflows/workflows/:workflow_id/stages',
-    handler: 'stages.replace',
-    config: {
-      middlewares: [enableFeatureMiddleware('review-workflows')],
-      policies: [
-        'admin::isAuthenticatedAdmin',
-        {
-          name: 'admin::hasPermissions',
-          config: {
-            actions: ['admin::review-workflows.read'],
-          },
-        },
-      ],
-    },
-  },
-  {
-    method: 'GET',
-    path: '/review-workflows/workflows/:workflow_id/stages/:id',
-    handler: 'stages.findById',
-    config: {
-      middlewares: [enableFeatureMiddleware('review-workflows')],
-      policies: [
-        'admin::isAuthenticatedAdmin',
-        {
-          name: 'admin::hasPermissions',
-          config: {
-            actions: ['admin::review-workflows.read'],
-=======
+      policies: [
+        'admin::isAuthenticatedAdmin',
+        {
+          name: 'admin::hasPermissions',
+          config: {
             actions: [
               'admin::users.create',
               'admin::users.read',
               'admin::users.update',
               'admin::users.delete',
             ],
->>>>>>> a9d1afd7
+          },
+        },
+      ],
+    },
+  },
+
+  // Review workflow
+  {
+    method: 'GET',
+    path: '/review-workflows/workflows',
+    handler: 'workflows.find',
+    config: {
+      middlewares: [enableFeatureMiddleware('review-workflows')],
+      policies: [
+        'admin::isAuthenticatedAdmin',
+        {
+          name: 'admin::hasPermissions',
+          config: {
+            actions: ['admin::review-workflows.read'],
+          },
+        },
+      ],
+    },
+  },
+  {
+    method: 'GET',
+    path: '/review-workflows/workflows/:id',
+    handler: 'workflows.findById',
+    config: {
+      middlewares: [enableFeatureMiddleware('review-workflows')],
+      policies: [
+        'admin::isAuthenticatedAdmin',
+        {
+          name: 'admin::hasPermissions',
+          config: {
+            actions: ['admin::review-workflows.read'],
+          },
+        },
+      ],
+    },
+  },
+  {
+    method: 'GET',
+    path: '/review-workflows/workflows/:workflow_id/stages',
+    handler: 'stages.find',
+    config: {
+      middlewares: [enableFeatureMiddleware('review-workflows')],
+      policies: [
+        'admin::isAuthenticatedAdmin',
+        {
+          name: 'admin::hasPermissions',
+          config: {
+            actions: ['admin::review-workflows.read'],
+          },
+        },
+      ],
+    },
+  },
+  {
+    method: 'PUT',
+    path: '/review-workflows/workflows/:workflow_id/stages',
+    handler: 'stages.replace',
+    config: {
+      middlewares: [enableFeatureMiddleware('review-workflows')],
+      policies: [
+        'admin::isAuthenticatedAdmin',
+        {
+          name: 'admin::hasPermissions',
+          config: {
+            actions: ['admin::review-workflows.read'],
+          },
+        },
+      ],
+    },
+  },
+  {
+    method: 'GET',
+    path: '/review-workflows/workflows/:workflow_id/stages/:id',
+    handler: 'stages.findById',
+    config: {
+      middlewares: [enableFeatureMiddleware('review-workflows')],
+      policies: [
+        'admin::isAuthenticatedAdmin',
+        {
+          name: 'admin::hasPermissions',
+          config: {
+            actions: ['admin::review-workflows.read'],
           },
         },
       ],
