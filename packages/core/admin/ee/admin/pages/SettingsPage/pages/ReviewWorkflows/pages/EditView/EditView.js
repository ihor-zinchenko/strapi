--- conflicted
+++ resolved
@@ -111,11 +111,7 @@
         workflow: {
           ...workflow,
 
-<<<<<<< HEAD
-          // compare permissions of stages and only submit the ones which have
-=======
           // compare permissions of stages and only submit them if at least one has
->>>>>>> 2550ded2
           // changed; this enables partial updates e.g. for users who don't have
           // permissions to see roles
           stages: workflow.stages.map((stage) => {
