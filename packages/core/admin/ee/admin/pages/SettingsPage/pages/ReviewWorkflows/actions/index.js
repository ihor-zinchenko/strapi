--- conflicted
+++ resolved
@@ -1,13 +1,8 @@
 import {
-<<<<<<< HEAD
+  ACTION_ADD_STAGE,
+  ACTION_DELETE_STAGE,
   ACTION_RESET_WORKFLOW,
   ACTION_SET_WORKFLOW,
-  ACTION_DELETE_STAGE,
-=======
->>>>>>> d1dda661
-  ACTION_ADD_STAGE,
-  ACTION_DELETE_STAGE,
-  ACTION_SET_WORKFLOWS,
   ACTION_UPDATE_STAGE,
   ACTION_UPDATE_STAGE_POSITION,
   ACTION_UPDATE_WORKFLOW,
