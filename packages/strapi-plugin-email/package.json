--- conflicted
+++ resolved
@@ -24,12 +24,8 @@
     "strapi-email-sendmail": "3.0.0-alpha.12.2"
   },
   "devDependencies": {
-<<<<<<< HEAD
     "react-copy-to-clipboard": "5.0.1",
     "strapi-helper-plugin": "3.0.0-alpha.12.2"
-=======
-    "strapi-helper-plugin": "3.0.0-alpha.12.3"
->>>>>>> 92a3c453
   },
   "author": {
     "name": "Strapi team",
