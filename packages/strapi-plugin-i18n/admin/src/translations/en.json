--- conflicted
+++ resolved
@@ -19,13 +19,8 @@
   "CMEditViewCopyLocale.copy-failure": "Failed to copy locale",
   "CMEditViewCopyLocale.copy-text": "Fill in from another locale",
   "CMEditViewCopyLocale.submit-text": "Yes, fill in",
-<<<<<<< HEAD
-  "CMEditViewCopyLocale.ModalConfirm.content": "Your current content will be erased and filled by the content of the selected locale:",
-  "CMEditViewCopyLocale.ModalConfirm.title":"Select Locale",
-=======
   "CMEditViewCopyLocale.ModalConfirm.title": "Select Locale",
   "CMEditViewCopyLocale.ModalConfirm.content": "Your current content will be erased and filled by the content of the selected locale:",
->>>>>>> e63fb9d5
   "Field.localized": "This value is unique for the selected locale",
   "Field.not-localized": "This value is common to all locales",
   "Settings.list.description": "Configure the settings for the internationalization plugin",
