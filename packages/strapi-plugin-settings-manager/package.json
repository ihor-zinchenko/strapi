{
  "name": "strapi-plugin-settings-manager",
  "version": "3.0.0-alpha.5.5",
  "description": "Strapi plugin to manage settings.",
  "strapi": {
    "name": "Settings Manager",
    "icon": "wrench",
    "description": "Description of settings-manager plugin."
  },
  "scripts": {
    "analyze:clean": "rimraf stats.json",
    "preanalyze": "npm run analyze:clean",
    "analyze": "node node_modules/strapi-helper-plugin/lib/internals/scripts/analyze.js",
    "prebuild": "npm run build:clean && npm run test",
    "build": "cross-env NODE_ENV=production webpack --config node_modules/strapi-helper-plugin/lib/internals/webpack/webpack.prod.babel.js --color -p --progress",
    "build:clean": "rimraf admin/build",
    "start": "cross-env NODE_ENV=development node node_modules/strapi-helper-plugin/lib/server",
    "generate": "plop --plopfile node_modules/strapi-helper-plugin/lib/internals/generators/index.js",
    "lint": "eslint --ignore-path .gitignore --config node_modules/strapi-helper-plugin/lib/internals/eslint/.eslintrc.json admin",
    "pretest": "npm run lint",
    "prettier": "prettier --single-quote --trailing-comma es5 --write \"{admin,__{tests,mocks}__}/**/*.js\"",
    "test": "echo Tests are not implemented.",
    "prepublish": "npm run build",
    "postinstall": "node node_modules/strapi-helper-plugin/lib/internals/scripts/postinstall.js"
  },
  "dependencies": {
    "bootstrap": "^4.0.0-alpha.6",
    "flag-icon-css": "^2.8.0",
    "koa-send": "^4.1.0",
    "react": "^15.6.1",
    "react-dom": "^15.6.1",
    "react-select": "^1.0.0-rc.5",
    "react-transition-group": "^1.2.0",
    "reactstrap": "^4.8.0"
  },
  "devDependencies": {
    "cross-env": "^5.0.5",
    "eslint": "^4.5.0",
    "eslint-config-airbnb": "^15.1.0",
    "eslint-config-airbnb-base": "^11.3.1",
    "eslint-config-prettier": "^2.3.0",
    "eslint-import-resolver-webpack": "^0.8.3",
    "eslint-plugin-babel": "^4.1.2",
    "eslint-plugin-import": "^2.7.0",
    "eslint-plugin-jsx-a11y": "^6.0.2",
    "eslint-plugin-react": "^7.3.0",
    "eslint-plugin-redux-saga": "^0.4.0",
    "plop": "^1.8.0",
    "prettier": "^1.5.3",
<<<<<<< HEAD
    "rimraf": "^2.6.1",
    "strapi-helper-plugin": "file:../strapi-helper-plugin",
    "webpack": "^3.5.5"
=======
    "rimraf": "^2.5.4",
    "strapi-helper-plugin": "3.0.0-alpha.5.5",
    "webpack": "^2.1.0-beta.25"
>>>>>>> d855d99f
  },
  "author": {
    "name": "Strapi team",
    "email": "hi@strapi.io",
    "url": "http://strapi.io"
  },
  "maintainers": [
    {
      "name": "Strapi team",
      "email": "hi@strapi.io",
      "url": "http://strapi.io"
    }
  ],
  "engines": {
    "node": ">= 7.0.0",
    "npm": ">= 3.0.0"
  },
  "license": "MIT"
}<|MERGE_RESOLUTION|>--- conflicted
+++ resolved
@@ -35,27 +35,21 @@
   },
   "devDependencies": {
     "cross-env": "^5.0.5",
-    "eslint": "^4.5.0",
+    "eslint": "^4.6.1",
     "eslint-config-airbnb": "^15.1.0",
-    "eslint-config-airbnb-base": "^11.3.1",
-    "eslint-config-prettier": "^2.3.0",
+    "eslint-config-airbnb-base": "^11.3.2",
+    "eslint-config-prettier": "^2.4.0",
     "eslint-import-resolver-webpack": "^0.8.3",
     "eslint-plugin-babel": "^4.1.2",
     "eslint-plugin-import": "^2.7.0",
     "eslint-plugin-jsx-a11y": "^6.0.2",
     "eslint-plugin-react": "^7.3.0",
     "eslint-plugin-redux-saga": "^0.4.0",
-    "plop": "^1.8.0",
-    "prettier": "^1.5.3",
-<<<<<<< HEAD
+    "plop": "^1.8.1",
+    "prettier": "^1.6.1",
     "rimraf": "^2.6.1",
     "strapi-helper-plugin": "file:../strapi-helper-plugin",
-    "webpack": "^3.5.5"
-=======
-    "rimraf": "^2.5.4",
-    "strapi-helper-plugin": "3.0.0-alpha.5.5",
-    "webpack": "^2.1.0-beta.25"
->>>>>>> d855d99f
+    "webpack": "^3.5.6"
   },
   "author": {
     "name": "Strapi team",
