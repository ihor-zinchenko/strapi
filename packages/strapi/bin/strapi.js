#!/usr/bin/env node

'use strict';

/**
 * Module dependencies
 */

// Node.js core.
const fs = require('fs');
const path = require('path');

// Public node modules.
const _ = require('lodash');

// Local Strapi dependencies.
const packageJSON = require('../package.json');

// Strapi utilities.
const program = require('strapi-utils').commander;
const logger = require('strapi-utils').logger;

// Needed.
const HOME = process.env[process.platform === 'win32' ? 'USERPROFILE' : 'HOME'];
const NOOP = function () {};
let cmd;

/**
 * Normalize version argument
 *
 * `$ strapi -v`
 * `$ strapi -V`
 * `$ strapi --version`
 * `$ strapi version`
 */

program.allowUnknownOption(true);

// Expose version.
program.version(packageJSON.version, '-v, --version');

// Make `-v` option case-insensitive.
process.argv = _.map(process.argv, arg => {
  return (arg === '-V') ? '-v' : arg;
});

// `$ strapi version` (--version synonym)
cmd = program.command('version');
cmd.description('output your version of Strapi');
cmd.action(program.versionInformation);

// `$ strapi new`
cmd = program.command('new');
cmd.unknownOption = NOOP;
cmd.description('create a new application ');
cmd.action(require('./strapi-new'));

// `$ strapi start`
cmd = program.command('start');
cmd.unknownOption = NOOP;
cmd.description('start your Strapi application');
cmd.action(require('./strapi-start'));

// `$ strapi console`
// cmd = program.command('console');
// cmd.unknownOption = NOOP;
// cmd.description('open the Strapi framework console');
// cmd.action(require('./strapi-console'));

// `$ strapi generate:api`
cmd = program.command('generate:api');
cmd.unknownOption = true;
cmd.option('-t, --tpl <template>', 'template name');
cmd.description('generate a basic API');
cmd.action(require('./strapi-generate'));

// `$ strapi generate:controller`
cmd = program.command('generate:controller');
cmd.unknownOption = NOOP;
cmd.option('-t, --tpl <template>', 'template name');
cmd.description('generate a controller for an API');
cmd.action(require('./strapi-generate'));

// `$ strapi generate:model`
cmd = program.command('generate:model');
cmd.unknownOption = NOOP;
cmd.option('-t, --tpl <template>', 'template name');
cmd.description('generate a model for an API');
cmd.action(require('./strapi-generate'));

// `$ strapi generate:policy`
cmd = program.command('generate:policy');
cmd.unknownOption = NOOP;
cmd.description('generate a policy for an API');
cmd.action(require('./strapi-generate'));

// `$ strapi generate:service`
cmd = program.command('generate:service');
cmd.unknownOption = NOOP;
cmd.option('-t, --tpl <template>', 'template name');
cmd.description('generate a service for an API');
cmd.action(require('./strapi-generate'));

// `$ strapi generate:hook`
cmd = program.command('generate:hook');
cmd.unknownOption = NOOP;
cmd.description('generate an installable hook');
cmd.action(require('./strapi-generate'));

// `$ strapi generate:generator`
cmd = program.command('generate:generator');
cmd.unknownOption = NOOP;
cmd.description('generate a custom generator');
cmd.action(require('./strapi-generate'));

// Custom generators from `.strapirc`.
<<<<<<< HEAD
// try {
//   const config = JSON.parse(fs.readFileSync(path.resolve(HOME, '.strapirc')));
//   _.forEach(config.generators, (info, name) => {
//     cmd = program.command('generate:' + name);
//     cmd.unknownOption = NOOP;
//     cmd.description(info.description);
//     cmd.action(require('./strapi-generate'));
//   });
// } catch (err) {
//   logger.error(err);
// }
=======
try {
  const config = JSON.parse(fs.readFileSync(path.resolve(HOME, '.strapirc')));
  _.forEach(config.generators, (info, name) => {
    cmd = program.command('generate:' + name);
    cmd.unknownOption = NOOP;
    cmd.description(info.description);
    cmd.action(require('./strapi-generate'));
  });
} catch (err) {
  logger.error(err);
}
>>>>>>> 75aa0474

// `$ strapi migrate:make`
cmd = program.command('migrate:make');
cmd.unknownOption = NOOP;
cmd.description('make migrations for a connection');
cmd.action(require('./strapi-migrate-make'));

// `$ strapi migrate:run`
cmd = program.command('migrate:run');
cmd.unknownOption = NOOP;
cmd.description('run migrations for a connection');
cmd.action(require('./strapi-migrate-run'));

// `$ strapi migrate:rollback`
cmd = program.command('migrate:rollback');
cmd.unknownOption = NOOP;
cmd.description('rollback the latest batch of migrations for a connection');
cmd.action(require('./strapi-migrate-rollback'));

// `$ strapi config`
cmd = program.command('config');
cmd.unknownOption = NOOP;
cmd.description('extend the Strapi framework with custom generators');
cmd.action(require('./strapi-config'));

// `$ strapi update`
cmd = program.command('update');
cmd.unknownOption = NOOP;
cmd.description('pull the latest updates of your custom generators');
cmd.action(require('./strapi-update'));

/**
 * Normalize help argument
 */

// `$ strapi help` (--help synonym)
cmd = program.command('help');
cmd.description('output the help');
cmd.action(program.usageMinusWildcard);

// `$ strapi <unrecognized_cmd>`
// Mask the '*' in `help`.
cmd = program.command('*');
cmd.action(program.usageMinusWildcard);

// Don't balk at unknown options.
program.unknownOption = NOOP;

/**
 * `$ strapi`
 */

program.parse(process.argv);
const NO_COMMAND_SPECIFIED = program.args.length === 0;
if (NO_COMMAND_SPECIFIED) {
  program.usageMinusWildcard();
}<|MERGE_RESOLUTION|>--- conflicted
+++ resolved
@@ -5,10 +5,6 @@
 /**
  * Module dependencies
  */
-
-// Node.js core.
-const fs = require('fs');
-const path = require('path');
 
 // Public node modules.
 const _ = require('lodash');
@@ -18,11 +14,9 @@
 
 // Strapi utilities.
 const program = require('strapi-utils').commander;
-const logger = require('strapi-utils').logger;
 
 // Needed.
-const HOME = process.env[process.platform === 'win32' ? 'USERPROFILE' : 'HOME'];
-const NOOP = function () {};
+const NOOP = () => {};
 let cmd;
 
 /**
@@ -113,33 +107,6 @@
 cmd.description('generate a custom generator');
 cmd.action(require('./strapi-generate'));
 
-// Custom generators from `.strapirc`.
-<<<<<<< HEAD
-// try {
-//   const config = JSON.parse(fs.readFileSync(path.resolve(HOME, '.strapirc')));
-//   _.forEach(config.generators, (info, name) => {
-//     cmd = program.command('generate:' + name);
-//     cmd.unknownOption = NOOP;
-//     cmd.description(info.description);
-//     cmd.action(require('./strapi-generate'));
-//   });
-// } catch (err) {
-//   logger.error(err);
-// }
-=======
-try {
-  const config = JSON.parse(fs.readFileSync(path.resolve(HOME, '.strapirc')));
-  _.forEach(config.generators, (info, name) => {
-    cmd = program.command('generate:' + name);
-    cmd.unknownOption = NOOP;
-    cmd.description(info.description);
-    cmd.action(require('./strapi-generate'));
-  });
-} catch (err) {
-  logger.error(err);
-}
->>>>>>> 75aa0474
-
 // `$ strapi migrate:make`
 cmd = program.command('migrate:make');
 cmd.unknownOption = NOOP;
