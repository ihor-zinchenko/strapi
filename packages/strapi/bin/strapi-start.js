#!/usr/bin/env node

'use strict';

/**
 * Module dependencies
 */

// Node.js core.
const path = require('path');
const cluster = require('cluster');

// Public dependencies
const fs = require('fs');
const _ = require('lodash');
const { cyan } = require('chalk');

// Logger.
const { cli, logger } = require('strapi-utils');

/**
 * `$ strapi start`
 *
 * Expose method which starts the appropriate instance of Strapi
 * (fire up the application in our working directory).
 */

module.exports = function(appPath = '') {
  // Check that we're in a valid Strapi project.
  if (!cli.isStrapiApp()) {
    return console.log(`⛔️ ${cyan('strapi start')} can only be used inside a Strapi project.`);
  }

  appPath = path.join(process.cwd(), appPath);

  try {
    const strapi = (function() {
      try {
        return require(path.resolve(appPath, 'node_modules', 'strapi'));
      } catch (e) {
        return require('strapi'); // eslint-disable-line import/no-unresolved
      }
    })();

    // Set NODE_ENV
    if (_.isEmpty(process.env.NODE_ENV)) {
      process.env.NODE_ENV = 'development';
    }

    // Require server configurations
    const server = require(path.resolve(
      appPath,
      'config',
      'environments',
      'development',
      'server.json',
    ));

    if (process.env.NODE_ENV === 'development' && _.get(server, 'autoReload.enabled') === true) {
      const restart = path => {
        if (strapi.reload.isWatching && cluster.isWorker && !strapi.reload.isReloading) {
          strapi.reload.isReloading = true;
          strapi.log.info(`File changed: ${path}`);
          strapi.reload();
        }
      };

      const setFilesToWatch = src => {
        let files =
          _.includes(src, '/admin') ||
          _.includes(src, 'components') ||
          _.includes(src, '/documentation')
            ? []
            : fs.readdirSync(src);

        _.forEach(files, file => {
          if (
            _.startsWith(file, '.') ||
            file === 'node_modules' ||
            file === 'plugins.json' ||
<<<<<<< HEAD
            file === 'index.html' ||
            file === 'public'
=======
            file === 'index.html'   ||
            file === 'public'       ||
            file === 'cypress'
>>>>>>> 44663387
          ) {
            return;
          }

          const filePath = `${src}/${file}`;
          if (fs.statSync(filePath).isDirectory()) setFilesToWatch(filePath);
          else fs.watchFile(filePath, () => restart(filePath));
        });
      };

      setFilesToWatch(appPath);

      if (cluster.isMaster) {
        cluster.on('message', (worker, message) => {
          switch (message) {
            case 'reload':
              strapi.log.info('The server is restarting\n');

              _.forEach(cluster.workers, worker => worker.send('isKilled'));
              break;
            case 'kill':
              _.forEach(cluster.workers, worker => worker.kill());

              cluster.fork();
              break;
            case 'stop':
              _.forEach(cluster.workers, worker => worker.kill());

              process.exit(0);
              break;
            default:
              return;
          }
        });

        cluster.fork();
      }

      if (cluster.isWorker) {
        process.on('message', message => {
          switch (message) {
            case 'isKilled':
              strapi.server.destroy(() => {
                process.send('kill');
              });
              break;
            default:
            // Do nothing.
          }
        });

        return strapi.start(
          {
            appPath,
          },
          afterwards,
        );
      } else {
        return;
      }
    }

    // Otherwise, if no workable local `strapi` module exists,
    // run the application using the currently running version
    // of `strapi`. This is probably always the global install.
    strapi.start(
      {
        appPath,
      },
      afterwards,
    );
  } catch (e) {
    logger.error(e);
    process.exit(0);
  }
};

function afterwards(err, strapi) {
  if (err) {
    logger.error(err.stack ? err.stack : err);

    strapi ? strapi.stop() : process.exit(1);
  }
}<|MERGE_RESOLUTION|>--- conflicted
+++ resolved
@@ -78,14 +78,9 @@
             _.startsWith(file, '.') ||
             file === 'node_modules' ||
             file === 'plugins.json' ||
-<<<<<<< HEAD
-            file === 'index.html' ||
-            file === 'public'
-=======
             file === 'index.html'   ||
             file === 'public'       ||
             file === 'cypress'
->>>>>>> 44663387
           ) {
             return;
           }
