--- conflicted
+++ resolved
@@ -3,6 +3,9 @@
 /**
  * Module dependencies
  */
+
+ // Node.js core.
+ const path = require('path');
 
 // Public node modules.
 const _ = require('lodash');
@@ -10,6 +13,7 @@
 const herd = require('herd');
 
 // Local dependencies.
+const Hook = require('./configuration/hooks');
 const __Configuration = require('./configuration');
 const __loadHooks = require('./private/loadHooks');
 const DEFAULT_HOOKS = require('./configuration/hooks/defaultHooks');
@@ -38,6 +42,7 @@
   // Ensure override is an object and clone it (or make an empty object if it's not).
   configOverride = configOverride || {};
   this.config = _.cloneDeep(configOverride);
+  this.hooks = {};
 
   async.auto({
     // Apply core defaults and hook-agnostic configuration,
@@ -47,18 +52,19 @@
     // Optionally expose globals as soon as the
     // config hook is loaded.
     exposeGlobals: ['config', (result, cb) => self.exposeGlobals(cb)],
-    // Initiliaze hooks global variable and configurations
-    hooks: ['exposeGlobals', initializeHooks],
-    // Load core's hooks into memory, with their middleware and routes.
-    dictionary: ['hooks', (result, cb) => loader('dictionary', cb)],
-    // Load core's hooks into memory, with their middleware and routes.
-    core: ['dictionary', (result, cb) => loader('core', cb)],
-    // Load websocket's hooks into memory
-    websocket: ['core', (result, cb) => loader('websockets', cb)],
-    // Load models' hooks into memory
-    models: ['websocket', (result, cb) => loader('models', cb)],
-    // Load external hooks into memory
-    external: ['models', (result, cb) => loader('external', cb)]
+    // Create configurations tree (dictionary).
+    dictionary: ['exposeGlobals', (result, cb) => {
+      // Pre-initialize hooks for create dictionary.
+      _.assign(self.hooks, _.mapValues(_.get(DEFAULT_HOOKS, 'dictionary'), (hook, hookIdentity) => {
+        return require('./configuration/hooks/dictionary/' + hookIdentity);
+      }));
+
+      loadHooks(self.hooks, cb);
+    }],
+    // Initialize hooks global variable and configurations
+    initializeHooks: ['dictionary', initializeHooks],
+    // Load hooks into memory.
+    loadHooks: ['initializeHooks', (result, cb) => loadHooks(self.hooks, cb)]
   }, ready__(cb));
 
   // Makes `app.load()` chainable.
@@ -71,50 +77,54 @@
    * @api private
    */
 
-<<<<<<< HEAD
-  function initializeHooks(cb) {
-    // Load core (default) hooks.
-    self.hooks = _.mapValues(DEFAULT_HOOKS, (hooks, hookCategory) => {
-      return _.mapValues(_.omitBy(hooks, hook => {
-        return hook === false;
-      }), (hook, hookIdentity) => {
-        return require('./configuration/hooks/' + hookCategory + '/' + hookIdentity);
-      });
-    }) || {};
-=======
+
   function initializeHooks(result, cb) {
+    // Reset
     self.hooks = {};
 
-    if (self.config.hooks === false) {
-      return cb();
-    }
+    const tree = {};
 
-    // Mix in user-configured hook definitions.
-    _.assign(self.hooks, self.config.hooks);
->>>>>>> 4680ea66
+    // Create a tree of hook's path.
+    _.forEach(_.omit(DEFAULT_HOOKS, 'dictionary'), (hooks, hookCategory) => {
+      _.forEach(hooks, (hook, hookIdentity) => {
+         _.set(tree, hookIdentity, './configuration/hooks/' + hookCategory + '/' + hookIdentity);
+      });
+    });
+
+    // Extend tree with external hooks.
+    _.forEach(self.externalHooks, (hook, hookIdentity) => {
+      _.set(tree, hookIdentity, hook);
+    });
+
+    // Remove this sensitive object.
+    delete strapi.externalHooks;
+
+    const mapper = _.clone(self.config.hooks);
+
+    // Map (warning: we could have some order issues).
+    _.assignWith(mapper, tree, (objValue, srcValue) => {
+      return objValue === false ? objValue : true;
+    });
+
+    // Pick hook to load.
+    self.hooks = _.pickBy(mapper, value => value !== false);
+
+    // Require only necessary hooks.
+    self.hooks =_.mapValues(self.hooks, (hook, hookIdentity) => {
+      try {
+        return require(_.get(tree, hookIdentity));
+      } catch (err) {
+        try {
+          return require(path.resolve(self.config.appPath, 'node_modules', hookIdentity));
+        } catch (err) {
+          cb(err);
+        }
+      }
+    });
 
     return cb();
   }
-
-  /**
-   * Hook generic loader
-   *
-   * @api private
-   */
-
-  function loader(hookCategory, cb) {
-    if (_.isEmpty(_.get(self.hooks, hookCategory))) {
-      return cb();
-    }
-
-    // Don't load an entire group of hooks.
-    if (_.get(self.hooks.config, hookCategory) === false) {
-      return cb();
-    }
-
-    loadHooks(_.get(self.hooks, hookCategory), hookCategory, cb);
-  }
-
+  
   /**
    * Returns function which is fired when Strapi is ready to go
    *
