--- conflicted
+++ resolved
@@ -192,7 +192,6 @@
       };
     };
 
-<<<<<<< HEAD
     const parseComponentRef = el => {
       if (el.ref instanceof mongoose.Types.ObjectId) {
         return el.ref.toString();
@@ -208,11 +207,10 @@
         return el.ref;
       }
     };
-=======
+
     const associations = definition.associations.filter(
       association => !isPolymorphicAssoc(association)
     );
->>>>>>> 4e5daff7
 
     schema.options.toObject = schema.options.toJSON = {
       virtuals: true,
