{
  "name": "strapi-generate",
<<<<<<< HEAD
  "version": "3.0.0-alpha.26.1",
=======
  "version": "3.0.0-alpha.26.2",
>>>>>>> a0b6a7ce
  "description": "Master of ceremonies for the Strapi generators.",
  "homepage": "http://strapi.io",
  "keywords": [
    "generate",
    "generator",
    "strapi"
  ],
  "main": "./lib/index.js",
  "directories": {
    "lib": "./lib"
  },
  "scripts": {
    "test": "echo \"no tests yet\""
  },
  "dependencies": {
    "async": "^2.5.0",
    "fs-extra": "^4.0.0",
    "lodash": "^4.17.5",
    "reportback": "^2.0.1",
<<<<<<< HEAD
    "strapi-utils": "3.0.0-alpha.26.1"
=======
    "strapi-utils": "3.0.0-alpha.26.2"
>>>>>>> a0b6a7ce
  },
  "author": {
    "name": "Strapi team",
    "email": "hi@strapi.io",
    "url": "http://strapi.io"
  },
  "maintainers": [
    {
      "name": "Strapi team",
      "email": "hi@strapi.io",
      "url": "http://strapi.io"
    }
  ],
  "repository": {
    "type": "git",
    "url": "git://github.com/strapi/strapi.git"
  },
  "bugs": {
    "url": "https://github.com/strapi/strapi/issues"
  },
  "engines": {
    "node": ">= 10.0.0",
    "npm": ">= 6.0.0"
  },
  "license": "MIT",
  "gitHead": "c85658a19b8fef0f3164c19693a45db305dc07a9"
}<|MERGE_RESOLUTION|>--- conflicted
+++ resolved
@@ -1,10 +1,6 @@
 {
   "name": "strapi-generate",
-<<<<<<< HEAD
-  "version": "3.0.0-alpha.26.1",
-=======
   "version": "3.0.0-alpha.26.2",
->>>>>>> a0b6a7ce
   "description": "Master of ceremonies for the Strapi generators.",
   "homepage": "http://strapi.io",
   "keywords": [
@@ -24,11 +20,7 @@
     "fs-extra": "^4.0.0",
     "lodash": "^4.17.5",
     "reportback": "^2.0.1",
-<<<<<<< HEAD
-    "strapi-utils": "3.0.0-alpha.26.1"
-=======
     "strapi-utils": "3.0.0-alpha.26.2"
->>>>>>> a0b6a7ce
   },
   "author": {
     "name": "Strapi team",
