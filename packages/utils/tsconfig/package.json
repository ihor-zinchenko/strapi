{
  "name": "tsconfig",
<<<<<<< HEAD
  "version": "4.13.6",
  "private": true,
  "devDependencies": {
    "@tsconfig/node18": "18.2.2"
  }
=======
  "version": "4.13.7",
  "private": true
>>>>>>> d6668ca2
}<|MERGE_RESOLUTION|>--- conflicted
+++ resolved
@@ -1,13 +1,8 @@
 {
   "name": "tsconfig",
-<<<<<<< HEAD
-  "version": "4.13.6",
+  "version": "4.13.7",
   "private": true,
   "devDependencies": {
     "@tsconfig/node18": "18.2.2"
   }
-=======
-  "version": "4.13.7",
-  "private": true
->>>>>>> d6668ca2
 }