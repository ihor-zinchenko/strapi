/**
 *
 * DynamicZoneList
 *
 */

import React, { useState } from 'react';
import PropTypes from 'prop-types';
import { FormattedMessage } from 'react-intl';
import { TabContent, TabPane, Nav } from 'reactstrap';
import { Plus } from '@buffetjs/icons';

import getTrad from '../../utils/getTrad';
import ComponentList from '../ComponentList';
import ComponentButton from './ComponentButton';
import ComponentCard from '../ComponentCard';

function DynamicZoneList({
  customRowComponent,
  components,
  addComponent,
  mainTypeName,
  name,
<<<<<<< HEAD
  targetUid,
=======
  removeComponent,
>>>>>>> 284b461f
}) {
  const [activeTab, setActiveTab] = useState('0');

  const toggle = tab => {
    if (activeTab !== tab) setActiveTab(tab);
  };

  const handleClickAdd = () => {
    addComponent(name);
  };

  return (
    <tr className="dynamiczone-row">
      <td colSpan={12}>
        <div>
          <div className="tabs-wrapper">
            <Nav tabs>
              <li>
                <ComponentButton onClick={handleClickAdd}>
                  <div>
                    <Plus />
                  </div>
                  <p>
                    <FormattedMessage id={getTrad('button.component.add')} />
                  </p>
                </ComponentButton>
              </li>
              {components.map((component, index) => {
                return (
                  <li key={component}>
                    <ComponentCard
                      dzName={name}
                      index={index}
                      component={component}
                      isActive={activeTab === `${index}`}
                      onClick={() => {
                        toggle(`${index}`);
                      }}
                      onRemoveClick={removeComponent}
                    ></ComponentCard>
                  </li>
                );
              })}
            </Nav>
          </div>
          <TabContent activeTab={activeTab}>
            {components.map((component, index) => {
              const props = {
                customRowComponent: customRowComponent,
                component: component,
              };

              return (
                <TabPane tabId={`${index}`} key={component}>
                  <table>
                    <tbody>
                      <ComponentList
                        {...props}
                        mainTypeName={mainTypeName}
                        targetUid={targetUid}
                        key={component}
                      />
                    </tbody>
                  </table>
                </TabPane>
              );
            })}
          </TabContent>
        </div>
      </td>
    </tr>
  );
}

DynamicZoneList.defaultProps = {
  addComponent: () => {},
  components: [],
  customRowComponent: null,
  name: null,
  removeComponent: () => {},
};

DynamicZoneList.propTypes = {
  addComponent: PropTypes.func,
  components: PropTypes.instanceOf(Array),
  customRowComponent: PropTypes.func,
  mainTypeName: PropTypes.string.isRequired,
  name: PropTypes.string,
<<<<<<< HEAD
  targetUid: PropTypes.string.isRequired,
=======
  removeComponent: PropTypes.func,
>>>>>>> 284b461f
};

export default DynamicZoneList;<|MERGE_RESOLUTION|>--- conflicted
+++ resolved
@@ -21,11 +21,8 @@
   addComponent,
   mainTypeName,
   name,
-<<<<<<< HEAD
   targetUid,
-=======
-  removeComponent,
->>>>>>> 284b461f
+  // removeComponent,
 }) {
   const [activeTab, setActiveTab] = useState('0');
 
@@ -64,7 +61,7 @@
                       onClick={() => {
                         toggle(`${index}`);
                       }}
-                      onRemoveClick={removeComponent}
+                      // onRemoveClick={removeComponent}
                     ></ComponentCard>
                   </li>
                 );
@@ -105,7 +102,7 @@
   components: [],
   customRowComponent: null,
   name: null,
-  removeComponent: () => {},
+  // removeComponent: () => {},
 };
 
 DynamicZoneList.propTypes = {
@@ -114,11 +111,8 @@
   customRowComponent: PropTypes.func,
   mainTypeName: PropTypes.string.isRequired,
   name: PropTypes.string,
-<<<<<<< HEAD
   targetUid: PropTypes.string.isRequired,
-=======
-  removeComponent: PropTypes.func,
->>>>>>> 284b461f
+  // removeComponent: PropTypes.func,
 };
 
 export default DynamicZoneList;