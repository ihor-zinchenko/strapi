{
  "name": "@strapi/provider-upload-aws-s3",
<<<<<<< HEAD
  "version": "4.10.8",
=======
  "version": "4.11.0",
>>>>>>> 0de06a00
  "description": "AWS S3 provider for strapi upload",
  "keywords": [
    "upload",
    "aws",
    "s3",
    "strapi"
  ],
  "homepage": "https://strapi.io",
  "bugs": {
    "url": "https://github.com/strapi/strapi/issues"
  },
  "repository": {
    "type": "git",
    "url": "git://github.com/strapi/strapi.git"
  },
  "license": "SEE LICENSE IN LICENSE",
  "author": {
    "name": "Strapi Solutions SAS",
    "email": "hi@strapi.io",
    "url": "https://strapi.io"
  },
  "maintainers": [
    {
      "name": "Strapi Solutions SAS",
      "email": "hi@strapi.io",
      "url": "https://strapi.io"
    }
  ],
  "main": "./dist/index.js",
  "types": "./dist/index.d.ts",
  "files": [
    "./dist"
  ],
  "scripts": {
    "build": "run -T tsc",
    "build:ts": "run -T tsc",
    "watch": "run -T tsc -w --preserveWatchOutput",
    "clean": "run -T rimraf ./dist",
    "prepublishOnly": "yarn clean && yarn build",
    "test:unit": "run -T jest",
    "test:unit:watch": "run -T jest --watch",
    "lint": "run -T eslint ."
  },
  "dependencies": {
    "aws-sdk": "2.1372.0",
    "lodash": "4.17.21"
  },
  "devDependencies": {
    "@types/jest": "29.2.0",
<<<<<<< HEAD
    "eslint-config-custom": "4.10.8",
    "tsconfig": "4.10.8"
=======
    "eslint-config-custom": "4.11.0",
    "tsconfig": "4.11.0"
>>>>>>> 0de06a00
  },
  "engines": {
    "node": ">=14.19.1 <=18.x.x",
    "npm": ">=6.0.0"
  }
}<|MERGE_RESOLUTION|>--- conflicted
+++ resolved
@@ -1,10 +1,6 @@
 {
   "name": "@strapi/provider-upload-aws-s3",
-<<<<<<< HEAD
-  "version": "4.10.8",
-=======
   "version": "4.11.0",
->>>>>>> 0de06a00
   "description": "AWS S3 provider for strapi upload",
   "keywords": [
     "upload",
@@ -54,13 +50,8 @@
   },
   "devDependencies": {
     "@types/jest": "29.2.0",
-<<<<<<< HEAD
-    "eslint-config-custom": "4.10.8",
-    "tsconfig": "4.10.8"
-=======
     "eslint-config-custom": "4.11.0",
     "tsconfig": "4.11.0"
->>>>>>> 0de06a00
   },
   "engines": {
     "node": ">=14.19.1 <=18.x.x",
