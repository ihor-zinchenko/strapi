--- conflicted
+++ resolved
@@ -43,27 +43,16 @@
     "watch": "pack-up watch"
   },
   "dependencies": {
-<<<<<<< HEAD
-    "@strapi/utils": "4.15.5",
+    "@strapi/utils": "4.17.0",
     "fs-extra": "10.1.0"
   },
   "devDependencies": {
-    "@strapi/pack-up": "4.15.5",
-    "@strapi/plugin-upload": "4.15.5",
-    "@types/jest": "29.5.2",
-    "eslint-config-custom": "4.15.5",
-    "memfs": "4.6.0",
-    "tsconfig": "4.15.5"
-=======
-    "@strapi/utils": "4.17.0",
-    "fs-extra": "10.0.0"
-  },
-  "devDependencies": {
     "@strapi/pack-up": "4.17.0",
+    "@strapi/plugin-upload": "4.17.0",
     "@types/jest": "29.5.2",
     "eslint-config-custom": "4.17.0",
+    "memfs": "4.6.0",
     "tsconfig": "4.17.0"
->>>>>>> 09b9d36b
   },
   "engines": {
     "node": ">=18.0.0 <=20.x.x",
