--- conflicted
+++ resolved
@@ -56,9 +56,6 @@
     await waitForElementToBeRemoved(() => getByTestId('loader'));
     await waitFor(() => expect(getByRole('heading', { name: /permissions/i })).toBeInTheDocument());
 
-<<<<<<< HEAD
-    expect(container.firstChild).toMatchInlineSnapshot(`null`);
-=======
     expect(container.firstChild).toMatchInlineSnapshot(`
       .c21 {
         background: #ffffff;
@@ -1316,7 +1313,6 @@
         </form>
       </main>
     `);
->>>>>>> 8b3ba51f
   });
 
   it("can edit a users-permissions role's name and description", async () => {
