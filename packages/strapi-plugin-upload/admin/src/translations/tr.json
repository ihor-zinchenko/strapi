--- conflicted
+++ resolved
@@ -1,5 +1,4 @@
 {
-<<<<<<< HEAD
   "ConfigPage.title": "Upload - Settings",
   "ConfigPage.description": "Configure the upload plugin",
 
@@ -8,10 +7,7 @@
   "EditForm.Input.select.inputDescription": "Files can either be uploaded on your sever or on external providers.",
   "EditForm.Input.toggle.label": "Enable file upload",
 
-  "EmptyLi.message": "There are no uploaded files",
-=======
   "EmptyLi.message": "Yüklenmiş dosya bulunmamaktadır.",
->>>>>>> 123a4989
 
   "EntriesNumber.number": "{number} dosya bulundu",
   "EntriesNumber.number.plural": "{number} dosya bulundu",
