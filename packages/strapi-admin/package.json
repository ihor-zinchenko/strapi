{
  "name": "strapi-admin",
  "version": "3.0.0-alpha.4.8",
  "description": "Strapi Admin",
  "homepage": "http://strapi.io",
  "keywords": [
    "strapi",
    "admin"
  ],
  "main": "./lib/index.js",
  "directories": {
    "lib": "./lib"
  },
  "dependencies": {
    "fs-extra": "^0.30.0",
    "lodash": "^4.17.4",
<<<<<<< HEAD
    "strapi-utils": "^3.0.0-alpha.4"
=======
    "strapi-utils": "^3.0.0-alpha.4.8"
>>>>>>> 5b8230c9
  },
  "scripts": {
    "test": "cd files/public && npm run test",
    "prepublish": "cd files && npm run setup"
  },
  "author": {
    "email": "hi@strapi.io",
    "name": "Strapi team",
    "url": "http://strapi.io"
  },
  "maintainers": [
    {
      "name": "Strapi team",
      "email": "hi@strapi.io",
      "url": "http://strapi.io"
    }
  ],
  "repository": {
    "type": "git",
    "url": "git://github.com/strapi/strapi.git"
  },
  "bugs": {
    "url": "https://github.com/strapi/strapi/issues"
  },
  "engines": {
    "node": ">= 8.0.0",
    "npm": ">= 5.3.0"
  },
  "license": "MIT"
}<|MERGE_RESOLUTION|>--- conflicted
+++ resolved
@@ -14,11 +14,7 @@
   "dependencies": {
     "fs-extra": "^0.30.0",
     "lodash": "^4.17.4",
-<<<<<<< HEAD
-    "strapi-utils": "^3.0.0-alpha.4"
-=======
     "strapi-utils": "^3.0.0-alpha.4.8"
->>>>>>> 5b8230c9
   },
   "scripts": {
     "test": "cd files/public && npm run test",
