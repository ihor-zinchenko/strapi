/**
 *
 * InputCheckboxPlugin
 *
 */

import React, { useState } from 'react';
import PropTypes from 'prop-types';
import { useEditPageContext } from '../../contexts/EditPage';
import { Label, Wrapper } from './Components';

function InputCheckboxPlugin({
  inputSelected,
  label,
  name,
  setNewInputSelected,
  value,
}) {
  const {
    onChange,
    resetShouldDisplayPoliciesHint,
    setInputPoliciesPath,
    setShouldDisplayPolicieshint,
  } = useEditPageContext();
  const isSelected = inputSelected === name;
  const [policiesShown, setPoliciesShow] = useState(false);

  const handleChange = () => {
    const target = {
      type: 'checkbox',
      name: name,
      value: !value,
    };

    if (!value) {
      setPoliciesShow(true);
      setNewInputSelected(name);

      setShouldDisplayPolicieshint();
      setInputPoliciesPath(name);
    } else {
      setNewInputSelected('');
    }

    onChange({ target });
  };

  const handleClick = () => {
    setNewInputSelected(name);
    setInputPoliciesPath(name);

<<<<<<< HEAD
    if (policiesShown && isSelected) {
      context.resetShouldDisplayPoliciesHint();
      setPoliciesShow(false);
    } else {
      context.setShouldDisplayPolicieshint();
      setPoliciesShow(true);
=======
    if (isSelected) {
      resetShouldDisplayPoliciesHint();
    } else {
      setShouldDisplayPolicieshint();
>>>>>>> 2e7e7def
    }
  };

  return (
<<<<<<< HEAD
    <Wrapper className="col-md-4">
      <div
        className={`form-check ${isSelected ? 'highlighted' : ''}  ${
          value ? 'is-checked' : ''
        }`}
      >
=======
    <Wrapper className="col-md-4" value={value}>
      <div className={`form-check ${isSelected ? 'highlighted' : ''}`}>
>>>>>>> 2e7e7def
        <Label
          className={`form-check-label ${value ? 'checked' : ''}`}
          htmlFor={name}
        >
          <input
            className="form-check-input"
            defaultChecked={value}
            id={name}
            name={name}
            onChange={handleChange}
            type="checkbox"
          />
          {label}
        </Label>
        <i className="fa fa-cog" onClick={handleClick} />
      </div>
    </Wrapper>
  );
}

InputCheckboxPlugin.defaultProps = {
  label: '',
  value: false,
};

InputCheckboxPlugin.propTypes = {
  inputSelected: PropTypes.string.isRequired,
  isOpen: PropTypes.bool.isRequired,
  label: PropTypes.string,
  name: PropTypes.string.isRequired,
  setNewInputSelected: PropTypes.func.isRequired,
  value: PropTypes.bool,
};

export default InputCheckboxPlugin;<|MERGE_RESOLUTION|>--- conflicted
+++ resolved
@@ -49,34 +49,22 @@
     setNewInputSelected(name);
     setInputPoliciesPath(name);
 
-<<<<<<< HEAD
     if (policiesShown && isSelected) {
-      context.resetShouldDisplayPoliciesHint();
+      resetShouldDisplayPoliciesHint();
       setPoliciesShow(false);
     } else {
-      context.setShouldDisplayPolicieshint();
+      setShouldDisplayPolicieshint();
       setPoliciesShow(true);
-=======
-    if (isSelected) {
-      resetShouldDisplayPoliciesHint();
-    } else {
-      setShouldDisplayPolicieshint();
->>>>>>> 2e7e7def
     }
   };
 
   return (
-<<<<<<< HEAD
     <Wrapper className="col-md-4">
       <div
         className={`form-check ${isSelected ? 'highlighted' : ''}  ${
           value ? 'is-checked' : ''
         }`}
       >
-=======
-    <Wrapper className="col-md-4" value={value}>
-      <div className={`form-check ${isSelected ? 'highlighted' : ''}`}>
->>>>>>> 2e7e7def
         <Label
           className={`form-check-label ${value ? 'checked' : ''}`}
           htmlFor={name}
