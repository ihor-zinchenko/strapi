{
  "connection": "default",
  "info": {
    "name": "user",
    "description": ""
  },
  "attributes": {
    "username": {
      "type": "string",
      "minLength": 3,
      "unique": true,
      "configurable": false,
      "required": true
    },
    "email": {
      "type": "email",
      "minLength": 6,
      "configurable": false,
      "required": true
    },
    "password": {
      "type": "password",
      "minLength": 6,
      "configurable": false,
      "private": true
    },
    "role": {
      "model": "role",
      "via": "users",
<<<<<<< HEAD
      "plugin": "users-permissions"
=======
      "plugin": "users-permissions",
      "configurable": false
    },
    "products": {
      "via": "users",
      "collection": "product"
    },
    "product": {
      "via": "creator",
      "model": "product"
>>>>>>> 6a4a0742
    }
  },
  "collectionName": "users-permissions_user"
}<|MERGE_RESOLUTION|>--- conflicted
+++ resolved
@@ -27,21 +27,8 @@
     "role": {
       "model": "role",
       "via": "users",
-<<<<<<< HEAD
-      "plugin": "users-permissions"
-=======
       "plugin": "users-permissions",
       "configurable": false
-    },
-    "products": {
-      "via": "users",
-      "collection": "product"
-    },
-    "product": {
-      "via": "creator",
-      "model": "product"
->>>>>>> 6a4a0742
     }
-  },
-  "collectionName": "users-permissions_user"
+  }
 }