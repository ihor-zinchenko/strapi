--- conflicted
+++ resolved
@@ -4,9 +4,7 @@
   'admin::user',
   'admin::role',
   'admin::permission',
-<<<<<<< HEAD
   'plugin::i18n.locale',
-=======
   'api::article.article',
   'api::author.author',
   'api::homepage.homepage',
@@ -15,7 +13,6 @@
    * UPLOADS
    */
   'plugin::upload.file',
->>>>>>> 3915f28e
 ];
 
 // TODO: we should start using @strapi.io addresses to have the chance one day to
