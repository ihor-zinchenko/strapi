--- conflicted
+++ resolved
@@ -6,11 +6,7 @@
   workflow_dispatch:
 
 permissions:
-<<<<<<< HEAD
-  contents: read #  to fetch code (actions/checkout)
-=======
   contents: read # to fetch code (actions/checkout)
->>>>>>> f6af89b3
 
 jobs:
   publish:
