--- conflicted
+++ resolved
@@ -14,24 +14,6 @@
     "lodash": "^4.17.5",
     "mysql": "^2.17.1",
     "pg": "^7.10.0",
-<<<<<<< HEAD
-    "sqlite3": "^4.1.0",
-    "strapi": "3.0.0-beta.17.5",
-    "strapi-admin": "3.0.0-beta.17.5",
-    "strapi-connector-bookshelf": "3.0.0-beta.17.5",
-    "strapi-connector-mongoose": "3.0.0-beta.17.5",
-    "strapi-middleware-views": "3.0.0-beta.17.5",
-    "strapi-plugin-content-manager": "3.0.0-beta.17.5",
-    "strapi-plugin-content-type-builder": "3.0.0-beta.17.5",
-    "strapi-plugin-documentation": "3.0.0-beta.17.5",
-    "strapi-plugin-email": "3.0.0-beta.17.5",
-    "strapi-plugin-graphql": "3.0.0-beta.17.5",
-    "strapi-plugin-upload": "3.0.0-beta.17.5",
-    "strapi-plugin-users-permissions": "3.0.0-beta.17.5",
-    "strapi-provider-email-mailgun": "3.0.0-beta.17.5",
-    "strapi-provider-upload-aws-s3": "3.0.0-beta.17.5",
-    "strapi-utils": "3.0.0-beta.17.5"
-=======
     "sqlite3": "^4.0.6",
     "strapi": "3.0.0-beta.17.6",
     "strapi-admin": "3.0.0-beta.17.6",
@@ -48,7 +30,6 @@
     "strapi-provider-email-mailgun": "3.0.0-beta.17.6",
     "strapi-provider-upload-aws-s3": "3.0.0-beta.17.6",
     "strapi-utils": "3.0.0-beta.17.6"
->>>>>>> a553f080
   },
   "strapi": {
     "uuid": "getstarted"
