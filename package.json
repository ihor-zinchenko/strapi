--- conflicted
+++ resolved
@@ -141,12 +141,8 @@
     "rimraf": "3.0.2",
     "supertest": "6.3.3",
     "ts-jest": "29.1.0",
-<<<<<<< HEAD
-    "typescript": "5.2.2",
+    "typescript": "5.3.2",
     "yalc": "1.0.0-pre.53",
-=======
-    "typescript": "5.3.2",
->>>>>>> 24dabd28
     "yargs": "17.7.2"
   },
   "packageManager": "yarn@4.0.1",
