{
  "name": "strapi",
  "private": true,
  "bugs": {
    "url": "https://github.com/strapi/strapi/issues"
  },
  "repository": {
    "type": "git",
    "url": "git://github.com/strapi/strapi.git"
  },
  "license": "SEE LICENSE IN LICENSE",
  "author": {
    "name": "Strapi Solutions SAS",
    "email": "hi@strapi.io",
    "url": "https://strapi.io"
  },
  "maintainers": [
    {
      "name": "Strapi Solutions SAS",
      "email": "hi@strapi.io",
      "url": "https://strapi.io"
    }
  ],
  "workspaces": [
    "packages/*",
    "packages/*/*",
    "examples/*",
    ".github/actions/*",
    "scripts/*"
  ],
  "scripts": {
    "prepare": "husky install",
    "setup": "yarn && yarn clean && yarn build",
    "clean": "nx run-many --target=clean --nx-ignore-cycles",
    "watch": "nx run-many --target=watch --nx-ignore-cycles",
    "build": "nx run-many --target=build --nx-ignore-cycles",
    "build:ts": "nx run-many --target=build:ts --nx-ignore-cycles",
    "generate": "plop --plopfile ./packages/generators/admin/plopfile.js",
    "lint": "nx run-many --target=lint --nx-ignore-cycles && yarn lint:css && yarn lint:other",
    "lint:css": "stylelint packages/**/admin/src/**/*.js",
    "lint:fix": "nx run-many --target=lint --nx-ignore-cycles -- --fix",
    "lint:other": "npm run prettier:other -- --check",
    "format": "yarn format:code && yarn format:other",
    "format:code": "yarn prettier:code --write",
    "format:other": "yarn prettier:other --write",
    "prettier:code": "prettier --cache --cache-strategy content \"**/*.{js,ts}\"",
    "prettier:other": "prettier --cache --cache-strategy content \"**/*.{md,css,scss,yaml,yml}\"",
    "test:front:all": "cross-env IS_EE=true nx run-many --target=test:front --nx-ignore-cycles",
    "test:front": "cross-env IS_EE=true jest --config jest.config.front.js",
    "test:front:watch": "cross-env IS_EE=true run test:front --watch",
    "test:front:update": "run test:front -u",
    "test:front:all:ce": "cross-env IS_EE=false nx run-many --target=test:front:ce --nx-ignore-cycles",
    "test:front:ce": "cross-env IS_EE=false run test:front",
    "test:front:watch:ce": "cross-env IS_EE=false run test:front --watch",
    "test:front:update:ce": "yarn test:front:ce -u",
    "test:unit:all": "nx run-many --target=test:unit --nx-ignore-cycles",
    "test:unit": "jest --config jest.config.js",
    "test:unit:watch": "run test:unit --watch",
    "test:api": "node test/api.js",
    "test:generate-app": "node test/create-test-app.js",
    "doc:api": "node scripts/open-api/serve.js"
  },
  "devDependencies": {
    "@babel/core": "^7.20.12",
    "@babel/eslint-parser": "^7.19.1",
    "@babel/preset-react": "7.18.6",
    "@strapi/admin-test-utils": "workspace:*",
    "@strapi/eslint-config": "0.1.2",
    "@swc/cli": "0.1.62",
    "@swc/core": "1.3.58",
    "@swc/helpers": "0.5.1",
    "@swc/jest": "0.2.26",
    "@typescript-eslint/eslint-plugin": "5.59.1",
    "@typescript-eslint/parser": "5.59.1",
    "babel-eslint": "10.1.0",
    "chalk": "4.1.2",
    "chokidar": "3.5.3",
    "core-js": "3.31.0",
    "cross-env": "7.0.3",
    "dotenv": "14.2.0",
    "eslint": "8.42.0",
    "eslint-config-airbnb": "^19.0.4",
    "eslint-config-airbnb-base": "^15.0.0",
    "eslint-config-airbnb-typescript": "^17.0.0",
    "eslint-config-prettier": "^8.7.0",
    "eslint-plugin-import": "^2.27.5",
    "eslint-plugin-jsx-a11y": "^6.7.1",
    "eslint-plugin-node": "^11.1.0",
    "eslint-plugin-prettier": "^4.2.1",
    "eslint-plugin-react": "^7.32.2",
    "eslint-plugin-react-hooks": "^4.6.0",
    "execa": "1.0.0",
    "find-up": "5.0.0",
    "fs-extra": "10.1.0",
    "get-port": "5.1.1",
    "glob": "7.2.3",
    "husky": "8.0.2",
    "inquirer": "8.2.5",
    "jest": "29.5.0",
    "jest-circus": "29.5.0",
    "jest-cli": "29.5.0",
    "jest-environment-jsdom": "29.5.0",
    "jest-watch-typeahead": "2.2.2",
    "lerna": "6.5.1",
    "lint-staged": "13.2.2",
    "lodash": "4.17.21",
    "nx": "16.4.0",
    "plop": "2.7.6",
    "prettier": "2.8.4",
    "qs": "6.11.1",
    "rimraf": "3.0.2",
    "stylelint": "13.13.1",
    "stylelint-config-recommended": "3.0.0",
    "stylelint-config-styled-components": "0.1.1",
    "stylelint-processor-styled-components": "1.10.0",
    "supertest": "6.3.3",
<<<<<<< HEAD
    "ts-jest": "29.1.0",
    "typedoc": "0.23.26",
    "typescript": "5.0.4",
    "yargs": "17.6.0"
=======
    "ts-jest": "29.0.3",
    "typescript": "5.1.3",
    "yargs": "17.7.2"
>>>>>>> c593a273
  },
  "engines": {
    "node": ">=14.19.1 <=18.x.x",
    "npm": ">=6.0.0"
  },
  "packageManager": "yarn@3.5.0"
}<|MERGE_RESOLUTION|>--- conflicted
+++ resolved
@@ -114,16 +114,9 @@
     "stylelint-config-styled-components": "0.1.1",
     "stylelint-processor-styled-components": "1.10.0",
     "supertest": "6.3.3",
-<<<<<<< HEAD
     "ts-jest": "29.1.0",
-    "typedoc": "0.23.26",
-    "typescript": "5.0.4",
-    "yargs": "17.6.0"
-=======
-    "ts-jest": "29.0.3",
     "typescript": "5.1.3",
     "yargs": "17.7.2"
->>>>>>> c593a273
   },
   "engines": {
     "node": ">=14.19.1 <=18.x.x",
