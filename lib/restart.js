'use strict';

/**
 * Module dependencies
 */

// Node.js core.
const cluster = require('cluster');

// Public node modules.
const _ = require('lodash');
const async = require('async');

/**
 * Programmatically restart the server
 * (useful for the Studio)
 */

module.exports = cb => {

  console.log();

  // Update the Strapi status (might be used
  // by the core or some hooks).
  this.reloading = true;

  // Async module loader to rebuild a
  // dictionary of the application.
  async.auto({

    // Rebuild the dictionaries.
    dictionaries: cb => {
      this.on('hook:_config:reloaded', () => {
        this.on('hook:_api:reloaded', () => cb());
        this.hooks._api.reload();
      });

      this.hooks._config.reload();
    }
  },

  // Callback.
  err => {

    // Just in case there is an error.
    if (err) {
      this.log.error('Impossible to reload the server');
      this.log.error('Please restart the server manually');
      this.stop();
    }

    // Tell the application the framework is reloading
    // (might be used by some hooks).
    this.reloading = true;

<<<<<<< HEAD
    // Run adapters installation
    if (cluster.isMaster) {
      self.hooks.waterline.installation();
    }

    // Install new adapters
    strapi.after('hook:waterline:installed', function () {
      self.log.warn('Application is restarting...');
      console.log();

      // Teardown Waterline adapters and
      // reload the Waterline ORM.
      self.after('hook:waterline:reloaded', function () {
        self.after('hook:router:reloaded', function () {
          process.nextTick(function () {
            cb();
          });

          // Update `strapi` status.
          self.reloaded = true;
          self.reloading = false;

          // Finally inform the developer everything seems ok.
          if (cluster.isMaster && _.isPlainObject(strapi.config.reload) && !_.isEmpty(strapi.config.reload) && strapi.config.reload.workers < 1) {
            self.log.info('Application\'s dictionnary updated');
            self.log.warn('You still need to restart your server to fully enjoy changes...');
          }

          self.once('restart:done', function () {
            strapi.log.info('Application successfully restarted');
          });

          if (cluster.isMaster) {
            _.forEach(cluster.workers, function (worker) {
              worker.on('message', function () {
                self.emit('restart:done');
              });
            });
          }

          // Kill every worker processes.
          _.forEach(cluster.workers, function () {
            process.kill(process.pid, 'SIGHUP');
          });
        });

        // Reloading the router.
        self.hooks.router.reload();
      });

      // Reloading the ORM.
      self.hooks.waterline.reload();
    });
=======
    // Teardown Waterline adapters and
    // reload the Waterline ORM.
    this.after('hook:waterline:reloaded', () => {
      this.after('hook:router:reloaded', () => {
        process.nextTick(() => cb());

        // Update `strapi` status.
        this.reloaded = true;
        this.reloading = false;

        // Finally inform the developer everything seems ok.
        if (cluster.isMaster && _.isPlainObject(strapi.config.reload) && !_.isEmpty(strapi.config.reload) && strapi.config.reload.workers < 1) {
          this.log.info('Application\'s dictionnary updated');
          this.log.warn('You still need to restart your server to fully enjoy changes...');
        }

        // Kill every worker processes.
        _.forEach(cluster.workers, () => process.kill(process.pid, 'SIGHUP'));

        if (cluster.isMaster && _.isPlainObject(strapi.config.reload) && !_.isEmpty(strapi.config.reload) && strapi.config.reload.workers > 0) {
          this.log.info('Application restarted');
          console.log();
        }
      });

      // Reloading the router.
      this.hooks.router.reload();
    });

    // Reloading the ORM.
    this.hooks.waterline.reload();
>>>>>>> ada453aa
  });
};<|MERGE_RESOLUTION|>--- conflicted
+++ resolved
@@ -16,7 +16,7 @@
  * (useful for the Studio)
  */
 
-module.exports = cb => {
+module.exports = (cb) => {
 
   console.log();
 
@@ -53,92 +53,50 @@
     // (might be used by some hooks).
     this.reloading = true;
 
-<<<<<<< HEAD
     // Run adapters installation
     if (cluster.isMaster) {
-      self.hooks.waterline.installation();
+      this.hooks.waterline.installation();
     }
 
     // Install new adapters
-    strapi.after('hook:waterline:installed', function () {
-      self.log.warn('Application is restarting...');
+    strapi.after('hook:waterline:installed', () => {
+      this.log.warn('Application is restarting...');
       console.log();
 
       // Teardown Waterline adapters and
       // reload the Waterline ORM.
-      self.after('hook:waterline:reloaded', function () {
-        self.after('hook:router:reloaded', function () {
-          process.nextTick(function () {
-            cb();
-          });
+      this.after('hook:waterline:reloaded', () => {
+        this.after('hook:router:reloaded', () => {
+          process.nextTick(() => cb());
 
           // Update `strapi` status.
-          self.reloaded = true;
-          self.reloading = false;
+          this.reloaded = true;
+          this.reloading = false;
 
           // Finally inform the developer everything seems ok.
           if (cluster.isMaster && _.isPlainObject(strapi.config.reload) && !_.isEmpty(strapi.config.reload) && strapi.config.reload.workers < 1) {
-            self.log.info('Application\'s dictionnary updated');
-            self.log.warn('You still need to restart your server to fully enjoy changes...');
+            this.log.info('Application\'s dictionnary updated');
+            this.log.warn('You still need to restart your server to fully enjoy changes...');
           }
 
-          self.once('restart:done', function () {
+          this.once('restart:done', function () {
             strapi.log.info('Application successfully restarted');
           });
 
           if (cluster.isMaster) {
-            _.forEach(cluster.workers, function (worker) {
-              worker.on('message', function () {
-                self.emit('restart:done');
-              });
-            });
+            _.forEach(cluster.workers, (worker) => worker.on('message', () => self.emit('restart:done')));
           }
 
           // Kill every worker processes.
-          _.forEach(cluster.workers, function () {
-            process.kill(process.pid, 'SIGHUP');
-          });
+          _.forEach(cluster.workers, () => process.kill(process.pid, 'SIGHUP'));
         });
 
         // Reloading the router.
-        self.hooks.router.reload();
+        this.hooks.router.reload();
       });
 
       // Reloading the ORM.
-      self.hooks.waterline.reload();
+      this.hooks.waterline.reload();
     });
-=======
-    // Teardown Waterline adapters and
-    // reload the Waterline ORM.
-    this.after('hook:waterline:reloaded', () => {
-      this.after('hook:router:reloaded', () => {
-        process.nextTick(() => cb());
-
-        // Update `strapi` status.
-        this.reloaded = true;
-        this.reloading = false;
-
-        // Finally inform the developer everything seems ok.
-        if (cluster.isMaster && _.isPlainObject(strapi.config.reload) && !_.isEmpty(strapi.config.reload) && strapi.config.reload.workers < 1) {
-          this.log.info('Application\'s dictionnary updated');
-          this.log.warn('You still need to restart your server to fully enjoy changes...');
-        }
-
-        // Kill every worker processes.
-        _.forEach(cluster.workers, () => process.kill(process.pid, 'SIGHUP'));
-
-        if (cluster.isMaster && _.isPlainObject(strapi.config.reload) && !_.isEmpty(strapi.config.reload) && strapi.config.reload.workers > 0) {
-          this.log.info('Application restarted');
-          console.log();
-        }
-      });
-
-      // Reloading the router.
-      this.hooks.router.reload();
-    });
-
-    // Reloading the ORM.
-    this.hooks.waterline.reload();
->>>>>>> ada453aa
   });
 };